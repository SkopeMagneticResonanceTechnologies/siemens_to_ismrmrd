--- conflicted
+++ resolved
@@ -81,14 +81,6 @@
                 ${CMAKE_CURRENT_SOURCE_DIR}/parameter_maps/IsmrmrdParameterMap_Siemens_VB17.xml 
                 ${CMAKE_CURRENT_SOURCE_DIR}/parameter_maps/IsmrmrdParameterMap_Siemens.xml 
                 ${CMAKE_CURRENT_SOURCE_DIR}/parameter_maps/IsmrmrdParameterMap_Siemens.xsl
-<<<<<<< HEAD
-                ${CMAKE_CURRENT_SOURCE_DIR}/parameter_maps/IsmrmrdParameterMap_Siemens_EPI.xsl
-                ${CMAKE_CURRENT_SOURCE_DIR}/parameter_maps/IsmrmrdParameterMap_Siemens_EPI_FLASHREF.xsl
-#               ${CMAKE_CURRENT_SOURCE_DIR}/parameter_maps/RadialParameterMap.xml
-#               ${CMAKE_CURRENT_SOURCE_DIR}/parameter_maps/SpiralParameterMap.xml
-#               ${CMAKE_CURRENT_SOURCE_DIR}/parameter_maps/SpiralParameterMap_MSH.xml
-=======
->>>>>>> 6b43252f
                 ${ISMRMRD_SCHEMA_DIR}/ismrmrd.xsd
                 defaults.cpp
     VERBATIM
@@ -97,14 +89,6 @@
                 ${CMAKE_CURRENT_SOURCE_DIR}/parameter_maps/IsmrmrdParameterMap_Siemens_VB17.xml
                 ${CMAKE_CURRENT_SOURCE_DIR}/parameter_maps/IsmrmrdParameterMap_Siemens.xml 
                 ${CMAKE_CURRENT_SOURCE_DIR}/parameter_maps/IsmrmrdParameterMap_Siemens.xsl
-<<<<<<< HEAD
-                ${CMAKE_CURRENT_SOURCE_DIR}/parameter_maps/IsmrmrdParameterMap_Siemens_EPI.xsl
-                ${CMAKE_CURRENT_SOURCE_DIR}/parameter_maps/IsmrmrdParameterMap_Siemens_EPI_FLASHREF.xsl
-#               ${CMAKE_CURRENT_SOURCE_DIR}/parameter_maps/RadialParameterMap.xml
-#               ${CMAKE_CURRENT_SOURCE_DIR}/parameter_maps/SpiralParameterMap.xml
-#               ${CMAKE_CURRENT_SOURCE_DIR}/parameter_maps/SpiralParameterMap_MSH.xml
-=======
->>>>>>> 6b43252f
                 ${ISMRMRD_SCHEMA_DIR}/ismrmrd.xsd
                 )
 
