cmake_minimum_required(VERSION 2.6)

project(SIEMENS_TO_ISMRMRD)

#Set the build type to Release if not specified                                                                                                                                                                                                                                         
IF(NOT CMAKE_BUILD_TYPE)
  SET(CMAKE_BUILD_TYPE Release CACHE STRING
      "Choose the type of build, options are: None Debug Release RelWithDebInfo MinSizeRel."
      FORCE)
ENDIF(NOT CMAKE_BUILD_TYPE)

if (WIN32)
    ADD_DEFINITIONS(-DWIN32 -D_WIN32 -D_WINDOWS)
    # ADD_DEFINITIONS(-DUNICODE -D_UNICODE)
    SET (CMAKE_CXX_FLAGS "${CMAKE_CXX_FLAGS} /EHsc /MP")
    SET (CMAKE_CXX_FLAGS "${CMAKE_CXX_FLAGS} /W3")
    SET (CMAKE_EXE_LINKER_FLAGS_DEBUG "/debug /INCREMENTAL:NO")
    SET (CMAKE_SHARED_LINKER_FLAGS_DEBUG "/debug /INCREMENTAL:NO")
    SET (CMAKE_STATIC_LINKER_FLAGS_DEBUG "/debug /INCREMENTAL:NO")
    SET (CMAKE_MODULE_LINKER_FLAGS_DEBUG "/debug /INCREMENTAL:NO")

    ADD_DEFINITIONS(-D__BUILD_CONVERTER_TINYXML__)

<<<<<<< HEAD
else (WIN32)
    #SET (CMAKE_C_FLAGS "${CMAKE_C_FLAGS} -std=c99")
    #SET (CMAKE_CXX_FLAGS "${CMAKE_CXX_FLAGS} -std=c++11")

=======
>>>>>>> aab3f938
endif (WIN32)

###############################################################
#Bootstrap search for libraries (We need to find cmake modules in ismrmrd)
###############################################################
find_path(ISMRMRD_CMAKE_MODULES FindIsmrmrd.cmake HINTS
  $ENV{ISMRMRD_HOME}/cmake
  /usr/local/ismrmrd/cmake)

if (NOT ISMRMRD_CMAKE_MODULES)
   #TODO: Check if path found otherwise create error
   MESSAGE(FATAL_ERROR "ISMRMRD_CMAKE_MODULES cannot be found. 
   Try to set ISMRMRD_HOME environment variable.")
endif(NOT ISMRMRD_CMAKE_MODULES)

set(CMAKE_MODULE_PATH ${ISMRMRD_CMAKE_MODULES})
###############################################################

if(WIN32)
    set(Boost_NO_BOOST_CMAKE ON)
endif(WIN32)

# Added for static linking!!!
set(Boost_USE_STATIC_LIBS ON)

find_package(Boost COMPONENTS thread system program_options filesystem REQUIRED)
find_package(Ismrmrd REQUIRED)

#On windows we will call xsltproc via a system call and the libraries are not needed for compile.
IF (NOT WIN32)
    find_package(LibXml2 REQUIRED)
    find_package(LibXslt REQUIRED)

    INCLUDE_DIRECTORIES(${Boost_INCLUDE_DIR} ${LIBXML2_INCLUDE_DIR} ${LIBXSLT_INCLUDE_DIR})
ELSE(NOT WIN32)
    INCLUDE_DIRECTORIES(${Boost_INCLUDE_DIR})
ENDIF(NOT WIN32)

set(CMAKE_INSTALL_PREFIX $ENV{ISMRMRD_HOME})

if(WIN32)
    link_directories(${Boost_LIBRARY_DIRS})
endif(WIN32)

INCLUDE_DIRECTORIES( ${ISMRMRD_INCLUDE_DIR} )

add_executable(b64
    base64.cpp
    embed.cpp)

target_link_libraries(b64 ${Boost_LIBRARIES})

add_custom_command(
    OUTPUT defaults.cpp
    COMMAND b64 ${CMAKE_CURRENT_SOURCE_DIR}/parameter_maps/IsmrmrdParameterMap_Siemens_VB17.xml 
                ${CMAKE_CURRENT_SOURCE_DIR}/parameter_maps/IsmrmrdParameterMap_Siemens.xml 
                ${CMAKE_CURRENT_SOURCE_DIR}/parameter_maps/IsmrmrdParameterMap_Siemens.xsl
                ${ISMRMRD_SCHEMA_DIR}/ismrmrd.xsd
                defaults.cpp
    VERBATIM
    DEPENDS b64 ${CMAKE_CURRENT_SOURCE_DIR}/parameter_maps/IsmrmrdParameterMap_Siemens_VB17.xml 
                ${CMAKE_CURRENT_SOURCE_DIR}/parameter_maps/IsmrmrdParameterMap_Siemens.xml 
                ${CMAKE_CURRENT_SOURCE_DIR}/parameter_maps/IsmrmrdParameterMap_Siemens.xsl
                ${ISMRMRD_SCHEMA_DIR}/ismrmrd.xsd
                )


add_executable(siemens_to_ismrmrd 
               main.cpp 
               siemensraw.cpp 
               XNode.cpp 
               XNodeParser.cpp 
               vds.cpp
               defaults.cpp
               base64.cpp
               tinyxml.cpp
               tinyxmlerror.cpp
               tinyxmlparser.cpp
               ${schema_files}
               )

IF (WIN32)
    set(CMAKE_DEBUG_SUFFIX d CACHE STRING "the debug suffix")
ELSE(WIN32)
    target_link_libraries(siemens_to_ismrmrd ${LIBXSLT_LIBRARIES} ${LIBXML2_LIBRARIES})
ENDIF(WIN32)

target_link_libraries(siemens_to_ismrmrd
                        ${ISMRMRD_LIBRARIES}
                        ${Boost_LIBRARIES} )

install(TARGETS siemens_to_ismrmrd DESTINATION bin)<|MERGE_RESOLUTION|>--- conflicted
+++ resolved
@@ -21,13 +21,6 @@
 
     ADD_DEFINITIONS(-D__BUILD_CONVERTER_TINYXML__)
 
-<<<<<<< HEAD
-else (WIN32)
-    #SET (CMAKE_C_FLAGS "${CMAKE_C_FLAGS} -std=c99")
-    #SET (CMAKE_CXX_FLAGS "${CMAKE_CXX_FLAGS} -std=c++11")
-
-=======
->>>>>>> aab3f938
 endif (WIN32)
 
 ###############################################################
