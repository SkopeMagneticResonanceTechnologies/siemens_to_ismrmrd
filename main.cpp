#ifndef WIN32
#include <libxml/parser.h>
#include <libxml/xmlschemas.h>
#include <libxml/xmlmemory.h>
#include <libxml/debugXML.h>
#include <libxml/HTMLtree.h>
#include <libxml/xmlIO.h>
#include <libxml/xinclude.h>
#include <libxml/catalog.h>
#include <libxslt/xslt.h>
#include <libxslt/xsltInternals.h>
#include <libxslt/transform.h>
#include <libxslt/xsltutils.h>
#endif //WIN32

#ifdef WIN32
    #include <windows.h>
    #include <Shlwapi.h>
    #pragma comment(lib, "shlwapi.lib")
#endif // WIN32

#include "siemensraw.h"
#include "base64.h"
#include "XNode.h"
#include "ConverterXml.h"

#include "ismrmrd.h"
#include "ismrmrd_dataset.h"

#include <boost/program_options.hpp>
namespace po = boost::program_options;

#include <iomanip>

#include <iostream>
#include <string>
#include <fstream>
#include <sstream>
#include <streambuf>
#include <utility>

#include <typeinfo>

// defined in generated defaults.cpp
extern void initializeEmbeddedFiles(void);
extern std::map<std::string, std::string> global_embedded_files;


struct MysteryData
{
    char mysteryData[160];
};

//////////////////////////////////////////
// These are used in converters         //
// hdf5 style variable length sequences //
//////////////////////////////////////////
typedef struct {
    size_t len; /* Length of VL data (in base type units) */
    void *p;    /* Pointer to VL data */
} hvl_t;

struct sChannelHeader_with_data
{
	sChannelHeader channelHeader;
	hvl_t data;
};

void ClearsChannelHeader_with_data(sChannelHeader_with_data* b)
{
	if (b->data.len) {
		if (b->data.p) {
			complex_float_t* ptr = reinterpret_cast<complex_float_t*>(b->data.p);
			delete [] ptr;
		}
		b->data.p = 0;
		b->data.len = 0;
	}
}

struct sScanHeader_with_data
{
	sScanHeader scanHeader;
	hvl_t data;
};

struct sScanHeader_with_syncdata
{
	sScanHeader scanHeader;
	uint32_t last_scan_counter;
	hvl_t syncdata;
};

void ClearsScanHeader_with_data(sScanHeader_with_data* c)
{
	if (c->data.len) {
		if (c->data.p) {
			for (unsigned int i = 0; i < c->data.len; i++) {
				sChannelHeader_with_data* ptr = reinterpret_cast<sChannelHeader_with_data*>(c->data.p);
				ClearsChannelHeader_with_data(ptr+i);
			}
		}
		c->data.p = 0;
		c->data.len = 0;
	}
}

struct MeasurementHeaderBuffer
{
	hvl_t bufName_;
	uint32_t bufLen_;
	hvl_t buf_;
};

void ClearMeasurementHeaderBuffer(MeasurementHeaderBuffer* b)
{
	if (b->bufName_.len) {
		if (b->bufName_.p) {
			char* ptr = reinterpret_cast<char*>(b->bufName_.p);
			delete [] ptr;
		}
		b->bufName_.p = 0;
		b->bufName_.len = 0;
	}

	if (b->buf_.len) {
		if (b->buf_.p) {
			char* ptr = reinterpret_cast<char*>(b->buf_.p);
			delete [] ptr;
		}
		b->buf_.len = 0;
		b->buf_.p = 0;
	}
}

struct MeasurementHeader
{

public:
	uint32_t dma_length;
	uint32_t nr_buffers;
	hvl_t buffers;

};

void ClearMeasurementHeader(MeasurementHeader* h)
{
	if (h->buffers.len) {
		if (h->buffers.p) {
			MeasurementHeaderBuffer* ptr = reinterpret_cast<MeasurementHeaderBuffer*>(h->buffers.p);
			for (unsigned int i = 0; i < h->buffers.len; i++) {
				ClearMeasurementHeaderBuffer(ptr+i);
			}
		}
		h->buffers.p = 0;
		h->buffers.len = 0;
	}
}

void calc_vds(double slewmax,double gradmax,double Tgsample,double Tdsample,int Ninterleaves,
    double* fov, int numfov,double krmax,
    int ngmax, double** xgrad,double** ygrad,int* numgrad);


void calc_traj(double* xgrad, double* ygrad, int ngrad, int Nints, double Tgsamp, double krmax,
    double** x_trajectory, double** y_trajectory,
    double** weights);


#ifndef WIN32
int xml_file_is_valid(std::string& xml, std::string& schema_file)
{
    xmlDocPtr doc;
    //parse an XML in-memory block and build a tree.
    doc = xmlParseMemory(xml.c_str(), xml.size());

    xmlDocPtr schema_doc;
    //parse an XML in-memory block and build a tree.
    schema_doc = xmlParseMemory(schema_file.c_str(), schema_file.size());

    //Create an XML Schemas parse context for that document. NB. The document may be modified during the parsing process.
    xmlSchemaParserCtxtPtr parser_ctxt = xmlSchemaNewDocParserCtxt(schema_doc);
    if (parser_ctxt == NULL)
    {
        /* unable to create a parser context for the schema */
        xmlFreeDoc(schema_doc);
        return -2;
    }

    //parse a schema definition resource and build an internal XML Shema struture which can be used to validate instances.
    xmlSchemaPtr schema = xmlSchemaParse(parser_ctxt);
    if (schema == NULL)
    {
        /* the schema itself is not valid */
        xmlSchemaFreeParserCtxt(parser_ctxt);
        xmlFreeDoc(schema_doc);
        return -3;
    }

    //Create an XML Schemas validation context based on the given schema.
    xmlSchemaValidCtxtPtr valid_ctxt = xmlSchemaNewValidCtxt(schema);
    if (valid_ctxt == NULL)
    {
        /* unable to create a validation context for the schema */
        xmlSchemaFree(schema);
        xmlSchemaFreeParserCtxt(parser_ctxt);
        xmlFreeDoc(schema_doc);
        xmlFreeDoc(doc);
        return -4;
    }

    //Validate a document tree in memory. Takes a schema validation context and a parsed document tree
    int is_valid = (xmlSchemaValidateDoc(valid_ctxt, doc) == 0);
    xmlSchemaFreeValidCtxt(valid_ctxt);
    xmlSchemaFree(schema);
    xmlSchemaFreeParserCtxt(parser_ctxt);
    xmlFreeDoc(schema_doc);
    xmlFreeDoc(doc);

    /* force the return value to be non-negative on success */
    return is_valid ? 1 : 0;
}
#endif //WIN32


std::string get_date_time_string()
{
    time_t rawtime;
    struct tm * timeinfo;
    time ( &rawtime );
    timeinfo = localtime ( &rawtime );

    std::stringstream str;
    str << timeinfo->tm_year+1900 << "-"
        << std::setw(2) << std::setfill('0') << timeinfo->tm_mon+1
        << "-"
        << std::setw(2) << std::setfill('0') << timeinfo->tm_mday
        << " "
        << std::setw(2) << std::setfill('0') << timeinfo->tm_hour
        << ":"
        << std::setw(2) << std::setfill('0') << timeinfo->tm_min
        << ":"
        << std::setw(2) << std::setfill('0') << timeinfo->tm_sec;

    std::string ret = str.str();

    return ret;
}


bool is_number(const std::string& s)
{
    bool ret = true;
    for (unsigned int i = 0; i < s.size(); i++)
    {
        if (!std::isdigit(s.c_str()[i]))
        {
            ret = false;
            break;
        }
    }
    return ret;
}


std::string ProcessParameterMap(const XProtocol::XNode& node, const char* mapfile)
{
    TiXmlDocument out_doc;

    TiXmlDeclaration* decl = new TiXmlDeclaration( "1.0", "", "" );
    out_doc.LinkEndChild( decl );

    ConverterXMLNode out_n(&out_doc);

    //Input document
    TiXmlDocument doc;
    doc.Parse(mapfile);
    TiXmlHandle docHandle(&doc);

    TiXmlElement* parameters = docHandle.FirstChildElement("siemens").FirstChildElement("parameters").ToElement();
    if (parameters)
    {
        TiXmlNode* p = 0;
        while((p = parameters->IterateChildren( "p",  p )))
        {
            TiXmlHandle ph(p);

            TiXmlText* s = ph.FirstChildElement("s").FirstChild().ToText();
            TiXmlText* d = ph.FirstChildElement("d").FirstChild().ToText();

            if (s && d)
            {
                std::string source      = s->Value();
                std::string destination = d->Value();

                std::vector<std::string> split_path;
                boost::split( split_path, source, boost::is_any_of("."), boost::token_compress_on );

                if (is_number(split_path[0]))
                {
                    std::cout << "First element of path (" << source << ") cannot be numeric" << std::endl;
                    continue;
                }

                std::string search_path = split_path[0];
                for (unsigned int i = 1; i < split_path.size()-1; i++)
                {
                    /*
                    if (is_number(split_path[i]) && (i != split_path.size())) {
                    std::cout << "Numeric index not supported inside path for source = " << source << std::endl;
                    continue;
                    }*/

                    search_path += std::string(".") + split_path[i];
                }

                int index = -1;
                if (is_number(split_path[split_path.size()-1]))
                {
                    index = atoi(split_path[split_path.size()-1].c_str());
                }
                else
                {
                    search_path += std::string(".") + split_path[split_path.size()-1];
                }

                const XProtocol::XNode* n = boost::apply_visitor(XProtocol::getChildNodeByName(search_path), node);

                std::vector<std::string> parameters;
                if (n)
                {
                    parameters = boost::apply_visitor(XProtocol::getStringValueArray(), *n);
                }
                else
                {
                    std::cout << "Search path: " << search_path << " not found." << std::endl;
                }

                if (index >= 0)
                {
                    if (parameters.size() > index)
                    {
                        out_n.add(destination, parameters[index]);
                    }
                    else
                    {
                        std::cout << "Parameter index (" << index << ") not valid for search path " << search_path << std::endl;
                        continue;
                    }
                }
                else
                {
                    out_n.add(destination, parameters);
                }
            }
            else
            {
                std::cout << "Malformed parameter map" << std::endl;
            }
        }
    }
    else
    {
        std::cout << "Malformed parameter map (parameters section not found)" << std::endl;
        return std::string("");
    }
    return XmlToString(out_doc);
}


/// compute noise dwell time in us for dependency and built-in noise in VD/VB lines
double compute_noise_sample_in_us(size_t num_of_noise_samples_this_acq, bool isAdjustCoilSens, bool isVB)
{
    if ( isAdjustCoilSens )
    {
        return 5.0;
    }
    else if ( isVB )
    {
        return (10e6/num_of_noise_samples_this_acq/130.0);
    }
    else
    {
        return ( ((long)(76800.0/num_of_noise_samples_this_acq)) / 10.0 );
    }

    return 5.0;
}

std::string load_embedded(std::string name)
{
    std::string contents;
    std::map<std::string, std::string>::iterator it = global_embedded_files.find(name);
    if (it != global_embedded_files.end())
    {
        std::string encoded = it->second;
        contents = base64_decode(encoded);
    }
    else
    {
        std::cerr << "ERROR: File " << name << " is not embedded!" << std::endl;
        exit(1);
    }
    return contents;
}

int main(int argc, char *argv[] )
{
    std::string filename;
    unsigned int measurement_number;

    std::string parammap_file;
    std::string parammap_xsl;

    std::string usermap_file;
    std::string usermap_xsl;

    std::string schema_file_name;

    std::string ismrmrd_file;
    std::string ismrmrd_group;
    std::string date_time = get_date_time_string();

    bool debug_xml = false;
    bool flash_pat_ref_scan = false;

    bool list = false;
    std::string to_extract;

    std::string xslt_home;

    po::options_description desc("Allowed options");
    desc.add_options()
        ("help,h",                  "Produce HELP message")
        ("file,f",                  po::value<std::string>(&filename), "<SIEMENS dat file>")
        ("measNum,z",               po::value<unsigned int>(&measurement_number)->default_value(1), "<Measurement number>")
        ("pMap,m",                  po::value<std::string>(&parammap_file), "<Parameter map XML file>")
        ("pMapStyle,x",             po::value<std::string>(&parammap_xsl), "<Parameter stylesheet XSL file>")
        ("user-map",                po::value<std::string>(&usermap_file), "<Provide a parameter map XML file>")
        ("user-stylesheet",         po::value<std::string>(&usermap_xsl), "<Provide a parameter stylesheet XSL file>")
        ("output,o",                po::value<std::string>(&ismrmrd_file)->default_value("output.h5"), "<ISMRMRD output file>")
        ("outputGroup,g",           po::value<std::string>(&ismrmrd_group)->default_value("dataset"), "<ISMRMRD output group>")
        ("list,l",                  po::value<bool>(&list)->implicit_value(true), "<List embedded files>")
        ("extract,e",               po::value<std::string>(&to_extract), "<Extract embedded file>")
        ("debug,X",                 po::value<bool>(&debug_xml)->implicit_value(true), "<Debug XML flag>")
        ("flashPatRef,F",           po::value<bool>(&flash_pat_ref_scan)->implicit_value(true), "<FLASH PAT REF flag>")
        ;

    po::options_description display_options("Allowed options");
    display_options.add_options()
        ("help,h",                  "Produce HELP message")
        ("file,f",                  "<SIEMENS dat file>")
        ("measNum,z",               "<Measurement number>")
        ("pMap,m",                  "<Parameter map XML>")
        ("pMapStyle,x",             "<Parameter stylesheet XSL>")
        ("user-map",                "<Provide a parameter map XML file>")
        ("user-stylesheet",         "<Provide a parameter stylesheet XSL file>")
        ("output,o",                "<ISMRMRD output file>")
        ("outputGroup,g",           "<ISMRMRD output group>")
        ("list,l",                  "<List embedded files>")
        ("extract,e",               "<Extract embedded file>")
        ("debug,X",                 "<Debug XML flag>")
        ("flashPatRef,F",           "<FLASH PAT REF flag>")
        ;

    po::variables_map vm;

    try
    {
        po::store(po::parse_command_line(argc, argv, desc), vm);
        po::notify(vm);

        if (vm.count("help"))
        {
            std::cout << display_options << "\n";
            return 1;
        }
    }

    catch(po::error& e)
    {
        std::cerr << "ERROR: " << e.what() << std::endl << std::endl;
        std::cerr << display_options << std::endl;
        return -1;
    }

    // Add all embedded files to the global_embedded_files map
    initializeEmbeddedFiles();

    if (list)
    {
        std::map<std::string, std::string>::iterator iter;
        std::cout << "Embedded Files: " << std::endl;
        for (iter = global_embedded_files.begin(); iter != global_embedded_files.end(); ++iter)
        {
            if (iter->first != "ismrmrd.xsd")
            {
                std::cout << "    " << iter->first << std::endl;
            }
        }
        return 0;
    }
    else
        if (to_extract.length() > 0)
        {
            std::string contents = load_embedded(to_extract);
            std::ofstream outfile(to_extract.c_str());
            outfile.write(contents.c_str(), contents.size());
            outfile.close();
            std::cout << to_extract << " successfully extracted. " << std::endl;
            return 0;
        }

    if (measurement_number < 1)
    {
        std::cout << "The measurement number must be positive number higher than 0" << std::endl;
        std::cout << display_options << "\n";
        return -1;
    }

    //If Siemens file is not provided, terminate the execution
    if (filename.length() == 0)
    {
        std::cout << display_options << "\n";
        return -1;
    }
    else
    {
        std::ifstream file_1(filename.c_str());
        if (!file_1)
        {
            std::cout << "Provided Siemens file can not be open or does not exist." << std::endl;
            std::cout << display_options << "\n";
            return -1;
        }
        else
        {
            std::cout << "Siemens file is: " << filename << std::endl;
        }
        file_1.close();
    }

    std::string parammap_xsl_content;
    if (parammap_xsl.length() == 0)
    {
        // If the user did not specify any stylesheet
        if (usermap_xsl.length() == 0)
        {
            parammap_xsl_content = load_embedded("IsmrmrdParameterMap_Siemens.xsl");
            std::cout << "Parameter XSL stylesheet is: IsmrmrdParameterMap_Siemens.xsl" << std::endl;
        }
        // If the user specified only a user-supplied stylesheet
        else
        {
            std::ifstream f(usermap_xsl.c_str());
            if (!f)
            {
                std::cerr << "Parameter XSL stylesheet: " << usermap_xsl << " does not exist." << std::endl;
                std::cerr << display_options << "\n";
                return -1;
            }
            else
            {
                std::cout << "Parameter XSL stylesheet is: " << usermap_xsl << std::endl;

                std::string str_f((std::istreambuf_iterator<char>(f)), std::istreambuf_iterator<char>());
                parammap_xsl_content = str_f;
            }
            f.close();
        }
    }
    else
    {
        // If the user specified both an embedded and user-supplied stylesheet
        if (usermap_xsl.length() > 0)
        {
            std::cerr << "Cannot specify a user-supplied parameter map XSL stylesheet AND embedded stylesheet" << std::endl;
            return -1;
        }
        // If the user specified an embedded stylesheet only
        else
        {
            parammap_xsl_content = load_embedded(parammap_xsl);
            std::cout << "Parameter XSL stylesheet is: " << parammap_xsl << std::endl;
        }
    }

    std::string schema_file_name_content = load_embedded("ismrmrd.xsd");

    // Create an ISMRMRD dataset
    ISMRMRD::Dataset ismrmrd_dataset(ismrmrd_file.c_str(), ismrmrd_group.c_str(), true);

    std::ifstream f(filename.c_str(), std::ios::binary);

    MrParcRaidFileHeader ParcRaidHead;

    f.read((char*)(&ParcRaidHead), sizeof(MrParcRaidFileHeader));

    bool VBFILE = false;

    if (ParcRaidHead.hdSize_ > 32)
    {
        VBFILE = true;

        //Rewind, we have no raid file header.
        f.seekg(0, std::ios::beg);

        ParcRaidHead.hdSize_ = ParcRaidHead.count_;
        ParcRaidHead.count_ = 1;
    }

    else if (ParcRaidHead.hdSize_ != 0)
    {
        //This is a VB line data file
        std::cout << "Only VD line files with MrParcRaidFileHeader.hdSize_ == 0 (MR_PARC_RAID_ALLDATA) supported." << std::endl;
        std::cout << display_options << "\n";
        f.close();
        return -1;
    }

    if (!VBFILE && measurement_number > ParcRaidHead.count_)
    {
        std::cout << "The file you are trying to convert has only " << ParcRaidHead.count_ << " measurements." << std::endl;
        std::cout << "You are trying to convert measurement number: " << measurement_number << std::endl;
        std::cout << display_options << "\n";
        f.close();
        return -1;
    }

    //if it is a VB scan
    if (VBFILE && measurement_number != 1)
    {
        std::cout << "The file you are trying to convert is a VB file and it has only one measurement." << std::endl;
        std::cout << "You tried to convert measurement number: " << measurement_number << std::endl;
        std::cout << display_options << "\n";
        f.close();
        return -1;
    }

    std::string parammap_file_content;

    if (VBFILE)
    {
        if (parammap_file.length() == 0)
        {
            // If the user did not specify any parameter map file
            if (usermap_file.length() == 0)
            {
                parammap_file_content = load_embedded("IsmrmrdParameterMap_Siemens_VB17.xml");
                std::cout << "Parameter map file is: IsmrmrdParameterMap_Siemens_VB17.xml" << std::endl;
            }
            // If the user specified only a user-supplied parameter map file
            else
            {
                std::ifstream f(usermap_file.c_str());
                if (!f)
                {
                    std::cerr << "Parameter map file: " << usermap_file << " does not exist." << std::endl;
                    std::cerr << display_options << "\n";
                    return -1;
                }
                else
                {
                    std::cout << "Parameter map file is: " << usermap_file << std::endl;

                    std::string str_f((std::istreambuf_iterator<char>(f)), std::istreambuf_iterator<char>());
                    parammap_file_content = str_f;
                }
                f.close();
            }
        }
        else
        {
            // If the user specified both an embedded and user-supplied parameter map file
            if (usermap_file.length() > 0)
            {
                std::cerr << "Cannot specify a user-supplied parameter map XML file AND embedded XML file" << std::endl;
                return -1;
            }
            // If the user specified an embedded parameter map file only
            else
            {
                parammap_file_content = load_embedded(parammap_file);
                std::cout << "Parameter map file is: " << parammap_file << std::endl;
            }
        }
    }

    if (!VBFILE)
    {
        if (parammap_file.length() == 0)
        {
            // If the user did not specify any parameter map file
            if (usermap_file.length() == 0)
            {
                parammap_file_content = load_embedded("IsmrmrdParameterMap_Siemens.xml");
                std::cout << "Parameter map file is: IsmrmrdParameterMap_Siemens.xml" << std::endl;
            }
            // If the user specified only a user-supplied parameter map file
            else
            {
                std::ifstream f(usermap_file.c_str());
                if (!f)
                {
                    std::cerr << "Parameter map file: " << usermap_file << " does not exist." << std::endl;
                    std::cerr << display_options << "\n";
                    return -1;
                }
                else
                {
                    std::cout << "Parameter map file is: " << usermap_file << std::endl;

                    std::string str_f((std::istreambuf_iterator<char>(f)), std::istreambuf_iterator<char>());
                    parammap_file_content = str_f;
                }
                f.close();
            }
        }
        else
        {
            // If the user specified both an embedded and user-supplied parameter map file
            if (usermap_file.length() > 0)
            {
                std::cerr << "Cannot specify a user-supplied parameter map XML file AND embedded XML file" << std::endl;
                return -1;
            }
            // If the user specified an embedded parameter map file only
            else
            {
                parammap_file_content = load_embedded(parammap_file);
                std::cout << "Parameter map file is: " << parammap_file << std::endl;
            }
        }
    }

    std::cout << "This file contains " << ParcRaidHead.count_ << " measurement(s)." << std::endl;

    std::vector<MrParcRaidFileEntry> ParcFileEntries(64);

    if (VBFILE)
    {
        std::cout << "VB line file detected." << std::endl;
        //In case of VB file, we are just going to fill these with zeros. It doesn't exist.
        for (unsigned int i = 0; i < 64; i++)
        {
            memset(&ParcFileEntries[i], 0, sizeof(MrParcRaidFileEntry));
        }

        ParcFileEntries[0].off_ = 0;
        f.seekg(0,std::ios::end); //Rewind a bit, we have no raid file header.
        ParcFileEntries[0].len_ = f.tellg(); //This is the whole size of the dat file
        f.seekg(0,std::ios::beg); //Rewind a bit, we have no raid file header.

        std::cout << "Protocol name: " << ParcFileEntries[0].protName_ << std::endl; // blank
    }
    else
    {
        std::cout << "VD line file detected." << std::endl;
        for (unsigned int i = 0; i < 64; i++)
        {
            f.read((char*)(&ParcFileEntries[i]), sizeof(MrParcRaidFileEntry));

            if (i < ParcRaidHead.count_)
            {
                std::cout << "Protocol name: " << ParcFileEntries[i].protName_ << std::endl;
            }
        }
    }

    MysteryData mystery_data;
    MeasurementHeader mhead;

    // find the beggining of the desired measurement
    f.seekg(ParcFileEntries[measurement_number-1].off_, std::ios::beg);

    //MeasurementHeader mhead;
    f.read((char*)(&mhead.dma_length), sizeof(uint32_t));
    f.read((char*)(&mhead.nr_buffers),sizeof(uint32_t));

    //std::cout << "Measurement header DMA length: " << mhead.dma_length << std::endl;

    //Now allocate dynamic memory for the buffers
    mhead.buffers.len = mhead.nr_buffers;

    MeasurementHeaderBuffer* buffers = new MeasurementHeaderBuffer[mhead.nr_buffers];
    mhead.buffers.p = (void*)(buffers);

    std::cout << "Number of parameter buffers: " << mhead.nr_buffers << std::endl;

    char bufname_tmp[32];
    for (int b = 0; b < mhead.nr_buffers; b++)
    {
        f.getline(bufname_tmp, 32, '\0');
        std::cout << "Buffer Name: " << bufname_tmp << std::endl;
        buffers[b].bufName_.len = f.gcount() + 1;
        bufname_tmp[f.gcount()] = '\0';
        buffers[b].bufName_.p = (void*)(new char[buffers[b].bufName_.len]);
        memcpy(buffers[b].bufName_.p, bufname_tmp, buffers[b].bufName_.len);

        f.read((char*)(&buffers[b].bufLen_), sizeof(uint32_t));
        buffers[b].buf_.len = buffers[b].bufLen_;
        buffers[b].buf_.p = (void*)(new char[buffers[b].buf_.len]);
        f.read((char*)(buffers[b].buf_.p), buffers[b].buf_.len);
    }

    //We need to be on a 32 byte boundary after reading the buffers
    long long int position_in_meas = (long long int)(f.tellg()) - ParcFileEntries[measurement_number-1].off_;
    if (position_in_meas % 32)
    {
        f.seekg(32 - (position_in_meas % 32), std::ios::cur);
    }

    // Measurement header done!
    //Now we should have the measurement headers, so let's use the Meas header to create the XML parameters

    std::string xml_config;
    std::vector<std::string> wip_long;
    std::vector<std::string> wip_double;
    long trajectory = 0;
    long dwell_time_0 = 0;
    long max_channels = 0;
    long radial_views = 0;
    long center_line = 0;
    long center_partition = 0;
    long lPhaseEncodingLines = 0;
    long iNoOfFourierLines = 0;
    long lPartitions = 0;
    long iNoOfFourierPartitions = 0;
    std::string seqString;
    std::string baseLineString;

    std::string protocol_name = "";

    for (unsigned int b = 0; b < mhead.nr_buffers; b++)
    {
        if (std::string((char*)buffers[b].bufName_.p).compare("Meas") == 0)
        {
            std::string config_buffer((char*)buffers[b].buf_.p, buffers[b].buf_.len-2);//-2 because the last two character are ^@

            XProtocol::XNode n;

            if (debug_xml)
            {
                std::ofstream o("config_buffer.xprot");
                o.write(config_buffer.c_str(), config_buffer.size());
                o.close();
            }

            if (XProtocol::ParseXProtocol(const_cast<std::string&>(config_buffer),n) < 0)
            {
                std::cout << "Failed to parse XProtocol" << std::endl;
                return -1;
            }

            //Get some parameters - wip long
            {
                const XProtocol::XNode* n2 = boost::apply_visitor(XProtocol::getChildNodeByName("MEAS.sWipMemBlock.alFree"), n);
                if (n2)
                {
                    wip_long = boost::apply_visitor(XProtocol::getStringValueArray(), *n2);
                }
                else
                {
                    std::cout << "Search path: MEAS.sWipMemBlock.alFree not found." << std::endl;
                }
                if (wip_long.size() == 0)
                {
                    std::cout << "Failed to find WIP long parameters" << std::endl;
                    return -1;
                }
            }

            //Get some parameters - wip long
            {
                const XProtocol::XNode* n2 = boost::apply_visitor(XProtocol::getChildNodeByName("MEAS.sWipMemBlock.adFree"), n);
                if (n2)
                {
                    wip_double = boost::apply_visitor(XProtocol::getStringValueArray(), *n2);
                }
                else
                {
                    std::cout << "Search path: MEAS.sWipMemBlock.adFree not found." << std::endl;
                }
                if (wip_double.size() == 0)
                {
                    std::cout << "Failed to find WIP double parameters" << std::endl;
                    return -1;
                }
            }

            //Get some parameters - dwell times
            {
                const XProtocol::XNode* n2 = boost::apply_visitor(XProtocol::getChildNodeByName("MEAS.sRXSPEC.alDwellTime"), n);
                std::vector<std::string> temp;
                if (n2)
                {
                    temp = boost::apply_visitor(XProtocol::getStringValueArray(), *n2);
                }
                else
                {
                    std::cout << "Search path: MEAS.sWipMemBlock.alFree not found." << std::endl;
                }
                if (temp.size() == 0)
                {
                    std::cout << "Failed to find dwell times" << std::endl;
                    return -1;
                }
                else
                {
                    dwell_time_0 = std::atoi(temp[0].c_str());
                }
            }

            //Get some parameters - trajectory
            {
                const XProtocol::XNode* n2 = boost::apply_visitor(XProtocol::getChildNodeByName("MEAS.sKSpace.ucTrajectory"), n);
                std::vector<std::string> temp;
                if (n2)
                {
                    temp = boost::apply_visitor(XProtocol::getStringValueArray(), *n2);
                }
                else
                {
                    std::cout << "Search path: MEAS.sKSpace.ucTrajectory not found." << std::endl;
                }
                if (temp.size() != 1)
                {
                    std::cout << "Failed to find appropriate trajectory array" << std::endl;
                    return -1;
                }
                else
                {
                    trajectory = std::atoi(temp[0].c_str());
                    std::cout << "Trajectory is: " << trajectory << std::endl;
                }
            }

            //Get some parameters - max channels
            {
                const XProtocol::XNode* n2 = boost::apply_visitor(XProtocol::getChildNodeByName("YAPS.iMaxNoOfRxChannels"), n);
                std::vector<std::string> temp;
                if (n2)
                {
                    temp = boost::apply_visitor(XProtocol::getStringValueArray(), *n2);
                }
                else
                {
                    std::cout << "YAPS.iMaxNoOfRxChannels" << std::endl;
                }
                if (temp.size() != 1)
                {
                    std::cout << "Failed to find YAPS.iMaxNoOfRxChannels array" << std::endl;
                    return -1;
                }
                else
                {
                    max_channels = std::atoi(temp[0].c_str());
                }
            }

            //Get some parameters - cartesian encoding bits
            {
                // get the center line parameters
                const XProtocol::XNode* n2 = boost::apply_visitor(XProtocol::getChildNodeByName("MEAS.sKSpace.lPhaseEncodingLines"), n);
                std::vector<std::string> temp;
                if (n2)
                {
                    temp = boost::apply_visitor(XProtocol::getStringValueArray(), *n2);
                }
                else
                {
                    std::cout << "MEAS.sKSpace.lPhaseEncodingLines not found" << std::endl;
                }
                if (temp.size() != 1)
                {
                    std::cout << "Failed to find MEAS.sKSpace.lPhaseEncodingLines array" << std::endl;
                    return -1;
                }
                else
                {
                    lPhaseEncodingLines = std::atoi(temp[0].c_str());
                }

                n2 = boost::apply_visitor(XProtocol::getChildNodeByName("YAPS.iNoOfFourierLines"), n);
                if (n2)
                {
                    temp = boost::apply_visitor(XProtocol::getStringValueArray(), *n2);
                }
                else
                {
                    std::cout << "YAPS.iNoOfFourierLines not found" << std::endl;
                }
                if (temp.size() != 1)
                {
                    std::cout << "Failed to find YAPS.iNoOfFourierLines array" << std::endl;
                    return -1;
                }
                else
                {
                    iNoOfFourierLines = std::atoi(temp[0].c_str());
                }

                long lFirstFourierLine;
                bool has_FirstFourierLine = false;
                n2 = boost::apply_visitor(XProtocol::getChildNodeByName("YAPS.lFirstFourierLine"), n);
                if (n2)
                {
                    temp = boost::apply_visitor(XProtocol::getStringValueArray(), *n2);
                }
                else
                {
                    std::cout << "YAPS.lFirstFourierLine not found" << std::endl;
                }
                if (temp.size() != 1)
                {
                    std::cout << "Failed to find YAPS.lFirstFourierLine array" << std::endl;
                    has_FirstFourierLine = false;
                }
                else
                {
                    lFirstFourierLine = std::atoi(temp[0].c_str());
                    has_FirstFourierLine = true;
                }

                // get the center partition parameters
                n2 = boost::apply_visitor(XProtocol::getChildNodeByName("MEAS.sKSpace.lPartitions"), n);
                if (n2)
                {
                    temp = boost::apply_visitor(XProtocol::getStringValueArray(), *n2);
                }
                else
                {
                    std::cout << "MEAS.sKSpace.lPartitions not found" << std::endl;
                }
                if (temp.size() != 1)
                {
                    std::cout << "Failed to find MEAS.sKSpace.lPartitions array" << std::endl;
                    return -1;
                }
                else
                {
                    lPartitions = std::atoi(temp[0].c_str());
                }

                // Note: iNoOfFourierPartitions is sometimes absent for 2D sequences
                n2 = boost::apply_visitor(XProtocol::getChildNodeByName("YAPS.iNoOfFourierPartitions"), n);
                if (n2)
                {
                    temp = boost::apply_visitor(XProtocol::getStringValueArray(), *n2);
                    if (temp.size() != 1)
                    {
                        iNoOfFourierPartitions = 1;
                    }
                    else
                    {
                        iNoOfFourierPartitions = std::atoi(temp[0].c_str());
                    }
                }
                else
                {
                    iNoOfFourierPartitions = 1;
                }

                long lFirstFourierPartition;
                bool has_FirstFourierPartition = false;
                n2 = boost::apply_visitor(XProtocol::getChildNodeByName("YAPS.lFirstFourierPartition"), n);
                if (n2)
                {
                    temp = boost::apply_visitor(XProtocol::getStringValueArray(), *n2);
                }
                else
                {
                    std::cout << "YAPS.lFirstFourierPartition not found" << std::endl;
                }
                if (temp.size() != 1)
                {
                    std::cout << "Failed to find YAPS.lFirstFourierPartition array" << std::endl;
                    has_FirstFourierPartition = false;
                }
                else
                {
                    lFirstFourierPartition = std::atoi(temp[0].c_str());
                    has_FirstFourierPartition = true;
                }

                // set the values
                if ( has_FirstFourierLine ) // bottom half for partial fourier
                {
                    center_line = lPhaseEncodingLines/2 - ( lPhaseEncodingLines - iNoOfFourierLines );
                }
                else
                {
                    center_line = lPhaseEncodingLines/2;
                }

                if (iNoOfFourierPartitions > 1) {
                    // 3D
                    if ( has_FirstFourierPartition ) // bottom half for partial fourier
                    {
                        center_partition = lPartitions/2 - ( lPartitions - iNoOfFourierPartitions );
                    }
                    else
                    {
                        center_partition = lPartitions/2;
                    }
                } else {
                    // 2D
                    center_partition = 0;
                }

                // for spiral sequences the center_line and center_partition are zero
                if (trajectory == 4) {
                    center_line = 0;
                    center_partition = 0;
                }

                std::cout << "center_line = " << center_line << std::endl;
                std::cout << "center_partition = " << center_partition << std::endl;
            }

            //Get some parameters - radial views
            {
                const XProtocol::XNode* n2 = boost::apply_visitor(XProtocol::getChildNodeByName("MEAS.sKSpace.lRadialViews"), n);
                std::vector<std::string> temp;
                if (n2) {
                    temp = boost::apply_visitor(XProtocol::getStringValueArray(), *n2);
                } else {
                    std::cout << "MEAS.sKSpace.lRadialViews not found" << std::endl;
                }
                if (temp.size() != 1)
                {
                    std::cout << "Failed to find YAPS.MEAS.sKSpace.lRadialViews array" << std::endl;
                    return -1;
                }
                else
                {
                    radial_views = std::atoi(temp[0].c_str());
                }
            }

            //Get some parameters - protocol name
            {
                const XProtocol::XNode* n2 = boost::apply_visitor(XProtocol::getChildNodeByName("HEADER.tProtocolName"), n);
                std::vector<std::string> temp;
                if (n2)
                {
                    temp = boost::apply_visitor(XProtocol::getStringValueArray(), *n2);
                }
                else
                {
                    std::cout << "HEADER.tProtocolName not found" << std::endl;
                }
                if (temp.size() != 1)
                {
                    std::cout << "Failed to find HEADER.tProtocolName" << std::endl;
                    return -1;
                }
                else
                {
                    protocol_name = temp[0];
                }
            }

            // Get some parameters - base line
            {
                const XProtocol::XNode* n2 = boost::apply_visitor(XProtocol::getChildNodeByName("MEAS.sProtConsistencyInfo.tBaselineString"), n);
                std::vector<std::string> temp;
                if (n2)
                {
                    temp = boost::apply_visitor(XProtocol::getStringValueArray(), *n2);
                }
                if (temp.size() > 0)
                {
                    baseLineString = temp[0];
                }
            }

            if ( baseLineString.empty() )
            {
                const XProtocol::XNode* n2 = boost::apply_visitor(XProtocol::getChildNodeByName("MEAS.sProtConsistencyInfo.tMeasuredBaselineString"), n);
                std::vector<std::string> temp;
                if (n2)
                {
                    temp = boost::apply_visitor(XProtocol::getStringValueArray(), *n2);
                }
                if (temp.size() > 0)
                {
                    baseLineString = temp[0];
                }
            }

            if ( baseLineString.empty() )
            {
                std::cout << "Failed to find MEAS.sProtConsistencyInfo.tBaselineString/tMeasuredBaselineString" << std::endl;
            }

            //xml_config = ProcessParameterMap(n, parammap_file);
            xml_config = ProcessParameterMap(n, parammap_file_content.c_str());

            break;
        }
    }

    // whether this scan is a adjustment scan
    bool isAdjustCoilSens = false;
    if ( protocol_name == "AdjCoilSens" )
    {
        isAdjustCoilSens = true;
    }

    // whether this scan is from VB line
    bool isVB = false;
    if ( (baseLineString.find("VB17") != std::string::npos)
        || (baseLineString.find("VB15") != std::string::npos)
        || (baseLineString.find("VB13") != std::string::npos)
        || (baseLineString.find("VB11") != std::string::npos) )
    {
        isVB = true;
    }

    std::cout << "Baseline: " << baseLineString << std::endl;

    if (debug_xml)
    {
        std::ofstream o("xml_raw.xml");
        o.write(xml_config.c_str(), xml_config.size());
        o.close();
    }

    //Get rid of dynamically allocated memory in header
    {
        ClearMeasurementHeader(&mhead);
    }

#ifndef WIN32
    xsltStylesheetPtr cur = NULL;

    xmlDocPtr doc, res, xml_doc;

    const char *params[16 + 1];

    int nbparams = 0;

    params[nbparams] = NULL;

    xmlSubstituteEntitiesDefault(1);

    xmlLoadExtDtdDefaultValue = 1;

    xml_doc = xmlParseMemory(parammap_xsl_content.c_str(), parammap_xsl_content.size());

    if (xml_doc == NULL)
    {
        std::cout << "Error when parsing xsl parameter stylesheet..." << std::endl;
        return -1;
    }

    cur = xsltParseStylesheetDoc(xml_doc);
    doc = xmlParseMemory(xml_config.c_str(), xml_config.size());
    res = xsltApplyStylesheet(cur, doc, params);

    xmlChar* out_ptr = NULL;
    int xslt_length = 0;
    int xslt_result = xsltSaveResultToString(&out_ptr, &xslt_length, res, cur);

    if (xslt_result < 0)
    {
        std::cout << "Failed to save converted doc to string" << std::endl;
        return -1;
    }

    xml_config = std::string((char*)out_ptr,xslt_length);

    if (debug_xml)
    {
        std::ofstream o("processed.xml");
        o.write(xml_config.c_str(), xml_config.size());
        o.close();
    }

    if (xml_file_is_valid(xml_config, schema_file_name_content) <= 0)
    {
        std::cout << "Generated XML is not valid according to the ISMRMRD schema" << std::endl;
        return -1;
    }

    xsltFreeStylesheet(cur);
    xmlFreeDoc(res);
    xmlFreeDoc(doc);

    xsltCleanupGlobals();
    xmlCleanupParser();

#else
    std::string syscmd;
    int xsltproc_res(0);

    std::string xml_post("xml_post.xml"), xml_pre("xml_pre.xml");

    // Full path to the executable (including the executable file)
    char fullPath[MAX_PATH];
	
    // Full path to the executable (without executable file)
    char *rightPath;
    
    // Will contain exe path
    HMODULE hModule = GetModuleHandle(NULL);
    if (hModule != NULL)
    {
	    // When passing NULL to GetModuleHandle, it returns handle of exe itself
	    GetModuleFileName(hModule, fullPath, (sizeof(fullPath))); 

		rightPath = fullPath;
		
		PathRemoveFileSpec(rightPath);
    }
    else
    {
        std::cout << "The path to the executable is NULL" << std::endl;
    }
	
    std::ofstream xslf("xsl_file");
    xslf.write(parammap_xsl_content.c_str(), parammap_xsl_content.size());
    xslf.close();
	
    syscmd = std::string(rightPath) + std::string("\\") + std::string("xsltproc --output xml_post.xml \"") + std::string("xsl_file") + std::string("\" xml_pre.xml");

    std::ofstream o(xml_pre.c_str());
    o.write(xml_config.c_str(), xml_config.size());
    o.close();

    xsltproc_res = system(syscmd.c_str());

    std::ifstream t(xml_post.c_str());
    xml_config = std::string((std::istreambuf_iterator<char>(t)), std::istreambuf_iterator<char>());

    if ( xsltproc_res != 0 )
    {
        std::cerr << "Failed to call up xsltproc : \t" << syscmd << std::endl;

        std::ofstream o(xml_pre.c_str());
        o.write(xml_config.c_str(), xml_config.size());
        o.close();

        xsltproc_res = system(syscmd.c_str());

        if ( xsltproc_res != 0 )
        {
            std::cerr << "Failed to generate XML header" << std::endl;
            return -1;
        }

        std::ifstream t(xml_post.c_str());
        xml_config = std::string((std::istreambuf_iterator<char>(t)),
            std::istreambuf_iterator<char>());
    }
#endif //WIN32

    ISMRMRD::AcquisitionHeader acq_head_base;
    if (ismrmrd_dataset.writeHeader(xml_config) != ISMRMRD::ISMRMRD_NOERROR )
    {
        std::cerr << "Failed to write XML header to HDF file" << std::endl;
        return -1;
    }

    //If this is a spiral acquisition, we will calculate the trajectory and add it to the individual profiles
     ISMRMRD::NDArray traj;
     std::vector<uint16_t> traj_dim;
     if (trajectory == 4)
     {
         int     nfov   = 1;         /*  number of fov coefficients.             */
         int     ngmax  = (int)1e5;  /*  maximum number of gradient samples      */
         double  *xgrad;             /*  x-component of gradient.                */
         double  *ygrad;             /*  y-component of gradient.                */
         double  *x_trajectory;
         double  *y_trajectory;
         double  *weighting;
         int     ngrad;

         double sample_time = (1.0*dwell_time_0) * 1e-9;
         double smax = std::atof(wip_double[7].c_str());
         double gmax = std::atof(wip_double[6].c_str());
         double fov = std::atof(wip_double[9].c_str());
         double krmax = std::atof(wip_double[8].c_str());
         long interleaves = radial_views;

         /*    call c-function here to calculate gradients */
         calc_vds(smax, gmax, sample_time, sample_time, interleaves, &fov, nfov, krmax, ngmax, &xgrad, &ygrad, &ngrad);

         /*
         std::cout << "Calculated trajectory for spiral: " << std::endl
         << "sample_time: " << sample_time << std::endl
         << "smax: " << smax << std::endl
         << "gmax: " << gmax << std::endl
         << "fov: " << fov << std::endl
         << "krmax: " << krmax << std::endl
         << "interleaves: " << interleaves << std::endl
         << "ngrad: " << ngrad << std::endl;
         */

         /* Calcualte the trajectory and weights*/
         calc_traj(xgrad, ygrad, ngrad, interleaves, sample_time, krmax, &x_trajectory, &y_trajectory, &weighting);

         // 2 * number of points for each X and Y
         traj_dim.push_back(2);
         traj_dim.push_back(ngrad);
         traj_dim.push_back(interleaves);

         if ( traj.setProperties(ISMRMRD::ISMRMRD_FLOAT, traj_dim) != ISMRMRD::ISMRMRD_NOERROR) {
             // TODO Throw exception
         }

         for (int i = 0; i < (ngrad*interleaves); i++)
         {
<<<<<<< HEAD
             reinterpret_cast<float*>(traj.getData())[i * 2] = (float)(-x_trajectory[i]/2);
             reinterpret_cast<float*>(traj.getData())[i * 2 + 1] = (float)(-y_trajectory[i]/2);
=======
             static_cast<float*>(traj.getData())[i * 2] = (float)(-x_trajectory[i]/2);
             static_cast<float*>(traj.getData())[i * 2 + 1] = (float)(-y_trajectory[i]/2);
>>>>>>> aab3f938
         }

         delete [] xgrad;
         delete [] ygrad;
         delete [] x_trajectory;
         delete [] y_trajectory;
         delete [] weighting;
     }

     uint32_t last_mask = 0;
     unsigned long int acquisitions = 1;
     unsigned long int sync_data_packets = 0;
     sMDH mdh;//For VB line
     bool first_call = true;

     while (!(last_mask & 1) && //Last scan not encountered
             (((ParcFileEntries[measurement_number-1].off_+ ParcFileEntries[measurement_number-1].len_)-f.tellg()) > sizeof(sScanHeader)))  //not reached end of measurement without acqend
     {
         size_t position_in_meas = f.tellg();
         sScanHeader_with_data scanhead;
         f.read(reinterpret_cast<char*>(&scanhead.scanHeader.ulFlagsAndDMALength), sizeof(uint32_t));

         if (VBFILE)
         {
             f.read(reinterpret_cast<char*>(&mdh) + sizeof(uint32_t), sizeof(sMDH) - sizeof(uint32_t));
             scanhead.scanHeader.lMeasUID = mdh.lMeasUID;
             scanhead.scanHeader.ulScanCounter = mdh.ulScanCounter;
             scanhead.scanHeader.ulTimeStamp = mdh.ulTimeStamp;
             scanhead.scanHeader.ulPMUTimeStamp = mdh.ulPMUTimeStamp;
             scanhead.scanHeader.ushSystemType = 0;
             scanhead.scanHeader.ulPTABPosDelay = 0;
             scanhead.scanHeader.lPTABPosX = 0;
             scanhead.scanHeader.lPTABPosY = 0;
             scanhead.scanHeader.lPTABPosZ = mdh.ushPTABPosNeg;//TODO: Modify calculation
             scanhead.scanHeader.ulReserved1 = 0;
             scanhead.scanHeader.aulEvalInfoMask[0] = mdh.aulEvalInfoMask[0];
             scanhead.scanHeader.aulEvalInfoMask[1] = mdh.aulEvalInfoMask[1];
             scanhead.scanHeader.ushSamplesInScan = mdh.ushSamplesInScan;
             scanhead.scanHeader.ushUsedChannels = mdh.ushUsedChannels;
             scanhead.scanHeader.sLC = mdh.sLC;
             scanhead.scanHeader.sCutOff = mdh.sCutOff;
             scanhead.scanHeader.ushKSpaceCentreColumn = mdh.ushKSpaceCentreColumn;
             scanhead.scanHeader.ushCoilSelect = mdh.ushCoilSelect;
             scanhead.scanHeader.fReadOutOffcentre = mdh.fReadOutOffcentre;
             scanhead.scanHeader.ulTimeSinceLastRF = mdh.ulTimeSinceLastRF;
             scanhead.scanHeader.ushKSpaceCentreLineNo = mdh.ushKSpaceCentreLineNo;
             scanhead.scanHeader.ushKSpaceCentrePartitionNo = mdh.ushKSpaceCentrePartitionNo;
             scanhead.scanHeader.sSliceData = mdh.sSliceData;
             memset(scanhead.scanHeader.aushIceProgramPara,0,sizeof(uint16_t)*24);
             memcpy(scanhead.scanHeader.aushIceProgramPara,mdh.aushIceProgramPara,8*sizeof(uint16_t));
             memset(scanhead.scanHeader.aushReservedPara,0,sizeof(uint16_t)*4);
             scanhead.scanHeader.ushApplicationCounter = 0;
             scanhead.scanHeader.ushApplicationMask = 0;
             scanhead.scanHeader.ulCRC = 0;
         }
         else
         {
             f.read(reinterpret_cast<char*>(&scanhead.scanHeader) + sizeof(uint32_t), sizeof(sScanHeader)-sizeof(uint32_t));
         }

         uint32_t dma_length = scanhead.scanHeader.ulFlagsAndDMALength & MDH_DMA_LENGTH_MASK;
         uint32_t mdh_enable_flags = scanhead.scanHeader.ulFlagsAndDMALength & MDH_ENABLE_FLAGS_MASK;


         if (scanhead.scanHeader.aulEvalInfoMask[0] & ( 1 << 5))
         { //Check if this is synch data, if so, it must be handled differently.
             sScanHeader_with_syncdata synch_data;
             synch_data.scanHeader = scanhead.scanHeader;
             synch_data.last_scan_counter = acquisitions-1;

             if (VBFILE)
             {
                 synch_data.syncdata.len = dma_length-sizeof(sMDH);
             }
             else
             {
                 synch_data.syncdata.len = dma_length-sizeof(sScanHeader);
             }
             std::vector<uint8_t> synchdatabytes(synch_data.syncdata.len);
             synch_data.syncdata.p = &synchdatabytes[0];
             f.read(reinterpret_cast<char*>(&synchdatabytes[0]), synch_data.syncdata.len);

             sync_data_packets++;
             continue;
         }

         //This check only makes sense in VD line files.
         if (!VBFILE && (scanhead.scanHeader.lMeasUID != ParcFileEntries[measurement_number-1].measId_))
         {
             //Something must have gone terribly wrong. Bail out.
             if ( first_call )
             {
                 std::cout << "Corrupted or retro-recon dataset detected (scanhead.scanHeader.lMeasUID != ParcFileEntries[" << measurement_number-1 << "].measId_)" << std::endl;
                 std::cout << "Fix the scanhead.scanHeader.lMeasUID ... " << std::endl;
                 first_call = false;
             }
             scanhead.scanHeader.lMeasUID = ParcFileEntries[measurement_number-1].measId_;
         }

         //Allocate data for channels
         scanhead.data.len = scanhead.scanHeader.ushUsedChannels;
         sChannelHeader_with_data* chan = new sChannelHeader_with_data[scanhead.data.len];
         scanhead.data.p = reinterpret_cast<void*>(chan);

         for (unsigned int c = 0; c < scanhead.scanHeader.ushUsedChannels; c++)
         {
             if (VBFILE)
             {
                 if (c > 0)
                 {
                     f.read(reinterpret_cast<char*>(&mdh), sizeof(sMDH));
                 }
                 chan[c].channelHeader.ulTypeAndChannelLength = 0;
                 chan[c].channelHeader.lMeasUID = mdh.lMeasUID;
                 chan[c].channelHeader.ulScanCounter = mdh.ulScanCounter;
                 chan[c].channelHeader.ulReserved1 = 0;
                 chan[c].channelHeader.ulSequenceTime = 0;
                 chan[c].channelHeader.ulUnused2 = 0;
                 chan[c].channelHeader.ulChannelId = mdh.ushChannelId;
                 chan[c].channelHeader.ulUnused3 = 0;
                 chan[c].channelHeader.ulCRC = 0;
             }
             else
             {
                 f.read(reinterpret_cast<char*>(&chan[c].channelHeader), sizeof(sChannelHeader));
             }
             chan[c].data.len = scanhead.scanHeader.ushSamplesInScan;
             chan[c].data.p = reinterpret_cast<void*>(new complex_float_t[chan[c].data.len]);
             f.read(reinterpret_cast<char*>(chan[c].data.p), chan[c].data.len*sizeof(complex_float_t));
         }

         acquisitions++;
         last_mask = scanhead.scanHeader.aulEvalInfoMask[0];

         if (scanhead.scanHeader.aulEvalInfoMask[0] & 1)
         {
             std::cout << "Last scan reached..." << std::endl;
             ClearsScanHeader_with_data(&scanhead);
             break;
         }

         ISMRMRD::Acquisition* ismrmrd_acq = new ISMRMRD::Acquisition;
         // Acquistion header values are zero by default
         ismrmrd_acq->measurement_uid()          = scanhead.scanHeader.lMeasUID;
         ismrmrd_acq->scan_counter()             = scanhead.scanHeader.ulScanCounter;
         ismrmrd_acq->acquisition_time_stamp()   = scanhead.scanHeader.ulTimeStamp;
         ismrmrd_acq->physiology_time_stamp()[0] = scanhead.scanHeader.ulPMUTimeStamp;
         ismrmrd_acq->number_of_samples(scanhead.scanHeader.ushSamplesInScan);
         ismrmrd_acq->available_channels()       = (uint16_t)max_channels;
         ismrmrd_acq->active_channels(scanhead.scanHeader.ushUsedChannels);
         // uint64_t channel_mask[16];     //Mask to indicate which channels are active. Support for 1024 channels
         ismrmrd_acq->discard_pre()             = scanhead.scanHeader.sCutOff.ushPre;
         ismrmrd_acq->discard_post()            = scanhead.scanHeader.sCutOff.ushPost;
         ismrmrd_acq->center_sample()           = scanhead.scanHeader.ushKSpaceCentreColumn;

         if ( scanhead.scanHeader.aulEvalInfoMask[0] & (1ULL << 25) )
         { //This is noise
             ismrmrd_acq->sample_time_us() =  compute_noise_sample_in_us(ismrmrd_acq->number_of_samples(), isAdjustCoilSens, isVB);
         }
         else
         {
             ismrmrd_acq->sample_time_us() = dwell_time_0 / 1000.0f;
         }

         ismrmrd_acq->position()[0] = scanhead.scanHeader.sSliceData.sSlicePosVec.flSag;
         ismrmrd_acq->position()[1] = scanhead.scanHeader.sSliceData.sSlicePosVec.flCor;
         ismrmrd_acq->position()[2] = scanhead.scanHeader.sSliceData.sSlicePosVec.flTra;

         // Convert Siemens quaternions to direction cosines.
         // In the Siemens convention the quaternion corresponds to a rotation matrix with columns P R S
         // Siemens stores the quaternion as (W,X,Y,Z)
         float quat[4];
         quat[0] = scanhead.scanHeader.sSliceData.aflQuaternion[1]; // X
         quat[1] = scanhead.scanHeader.sSliceData.aflQuaternion[2]; // Y
         quat[2] = scanhead.scanHeader.sSliceData.aflQuaternion[3]; // Z
         quat[3] = scanhead.scanHeader.sSliceData.aflQuaternion[0]; // W
         ISMRMRD::ismrmrd_quaternion_to_directions(  quat,
                                             ismrmrd_acq->phase_dir(),
                                             ismrmrd_acq->read_dir(),
                                             ismrmrd_acq->slice_dir());

         ismrmrd_acq->patient_table_position()[0]  = (float)scanhead.scanHeader.lPTABPosX;
         ismrmrd_acq->patient_table_position()[1]  = (float)scanhead.scanHeader.lPTABPosY;
         ismrmrd_acq->patient_table_position()[2]  = (float)scanhead.scanHeader.lPTABPosZ;

         bool fixedE1E2 = true;
         if ((scanhead.scanHeader.aulEvalInfoMask[0] & (1ULL << 25)))   fixedE1E2 = false; // noise
         if ((scanhead.scanHeader.aulEvalInfoMask[0] & (1ULL << 1)))    fixedE1E2 = false; // navigator, rt feedback
         if ((scanhead.scanHeader.aulEvalInfoMask[0] & (1ULL << 2)))    fixedE1E2 = false; // hp feedback
         if ((scanhead.scanHeader.aulEvalInfoMask[0] & (1ULL << 51)))   fixedE1E2 = false; // dummy
         if ((scanhead.scanHeader.aulEvalInfoMask[0] & (1ULL << 5)))    fixedE1E2 = false; // synch data

         ismrmrd_acq->idx().average              = scanhead.scanHeader.sLC.ushAcquisition;
         ismrmrd_acq->idx().contrast             = scanhead.scanHeader.sLC.ushEcho;
         ismrmrd_acq->idx().kspace_encode_step_1 = scanhead.scanHeader.sLC.ushLine;
         ismrmrd_acq->idx().kspace_encode_step_2 = scanhead.scanHeader.sLC.ushPartition;
         ismrmrd_acq->idx().phase                = scanhead.scanHeader.sLC.ushPhase;
         ismrmrd_acq->idx().repetition           = scanhead.scanHeader.sLC.ushRepetition;
         ismrmrd_acq->idx().segment              = scanhead.scanHeader.sLC.ushSeg;
         ismrmrd_acq->idx().set                  = scanhead.scanHeader.sLC.ushSet;
         ismrmrd_acq->idx().slice                = scanhead.scanHeader.sLC.ushSlice;
         ismrmrd_acq->idx().user[0]            = scanhead.scanHeader.sLC.ushIda;
         ismrmrd_acq->idx().user[1]            = scanhead.scanHeader.sLC.ushIdb;
         ismrmrd_acq->idx().user[2]            = scanhead.scanHeader.sLC.ushIdc;
         ismrmrd_acq->idx().user[3]            = scanhead.scanHeader.sLC.ushIdd;
         ismrmrd_acq->idx().user[4]            = scanhead.scanHeader.sLC.ushIde;
         // TODO: remove this once the GTPlus can properly autodetect partial fourier
         ismrmrd_acq->idx().user[5]            = scanhead.scanHeader.ushKSpaceCentreLineNo;
         ismrmrd_acq->idx().user[6]            = scanhead.scanHeader.ushKSpaceCentrePartitionNo;

         /*****************************************************************************/
         /* the user_int[0] and user_int[1] are used to store user defined parameters */
         /*****************************************************************************/
         ismrmrd_acq->user_int()[0]   = scanhead.scanHeader.aushIceProgramPara[0];
         ismrmrd_acq->user_int()[1]   = scanhead.scanHeader.aushIceProgramPara[1];
         ismrmrd_acq->user_int()[2]   = scanhead.scanHeader.aushIceProgramPara[2];
         ismrmrd_acq->user_int()[3]   = scanhead.scanHeader.aushIceProgramPara[3];
         ismrmrd_acq->user_int()[4]   = scanhead.scanHeader.aushIceProgramPara[4];
         ismrmrd_acq->user_int()[5]   = scanhead.scanHeader.aushIceProgramPara[5];
         ismrmrd_acq->user_int()[6]   = scanhead.scanHeader.aushIceProgramPara[6];
         ismrmrd_acq->user_int()[7]   = scanhead.scanHeader.aushIceProgramPara[7];

         ismrmrd_acq->user_float()[0] = scanhead.scanHeader.aushIceProgramPara[8];
         ismrmrd_acq->user_float()[1] = scanhead.scanHeader.aushIceProgramPara[9];
         ismrmrd_acq->user_float()[2] = scanhead.scanHeader.aushIceProgramPara[10];
         ismrmrd_acq->user_float()[3] = scanhead.scanHeader.aushIceProgramPara[11];
         ismrmrd_acq->user_float()[4] = scanhead.scanHeader.aushIceProgramPara[12];
         ismrmrd_acq->user_float()[5] = scanhead.scanHeader.aushIceProgramPara[13];
         ismrmrd_acq->user_float()[6] = scanhead.scanHeader.aushIceProgramPara[14];
         ismrmrd_acq->user_float()[7] = scanhead.scanHeader.aushIceProgramPara[15];

         if ((scanhead.scanHeader.aulEvalInfoMask[0] & (1ULL << 25)))   ismrmrd_acq->setFlag(ISMRMRD::ISMRMRD_ACQ_IS_NOISE_MEASUREMENT);
         if ((scanhead.scanHeader.aulEvalInfoMask[0] & (1ULL << 28)))   ismrmrd_acq->setFlag(ISMRMRD::ISMRMRD_ACQ_FIRST_IN_SLICE);
         if ((scanhead.scanHeader.aulEvalInfoMask[0] & (1ULL << 29)))   ismrmrd_acq->setFlag(ISMRMRD::ISMRMRD_ACQ_LAST_IN_SLICE);
         if ((scanhead.scanHeader.aulEvalInfoMask[0] & (1ULL << 11)))   ismrmrd_acq->setFlag(ISMRMRD::ISMRMRD_ACQ_LAST_IN_REPETITION);
         if ((scanhead.scanHeader.aulEvalInfoMask[0] & (1ULL << 22)))   ismrmrd_acq->setFlag(ISMRMRD::ISMRMRD_ACQ_IS_PARALLEL_CALIBRATION);
         if ((scanhead.scanHeader.aulEvalInfoMask[0] & (1ULL << 23)))   ismrmrd_acq->setFlag(ISMRMRD::ISMRMRD_ACQ_IS_PARALLEL_CALIBRATION_AND_IMAGING);
         if ((scanhead.scanHeader.aulEvalInfoMask[0] & (1ULL << 24)))   ismrmrd_acq->setFlag(ISMRMRD::ISMRMRD_ACQ_IS_REVERSE);
         if ((scanhead.scanHeader.aulEvalInfoMask[0] & (1ULL << 11)))   ismrmrd_acq->setFlag(ISMRMRD::ISMRMRD_ACQ_LAST_IN_MEASUREMENT);
         if ((scanhead.scanHeader.aulEvalInfoMask[0] & (1ULL << 21)))   ismrmrd_acq->setFlag(ISMRMRD::ISMRMRD_ACQ_IS_PHASECORR_DATA);
         if ((scanhead.scanHeader.aulEvalInfoMask[0] & (1ULL << 1)))    ismrmrd_acq->setFlag(ISMRMRD::ISMRMRD_ACQ_IS_NAVIGATION_DATA);
         if ((scanhead.scanHeader.aulEvalInfoMask[0] & (1ULL << 1)))    ismrmrd_acq->setFlag(ISMRMRD::ISMRMRD_ACQ_IS_RTFEEDBACK_DATA);
         if ((scanhead.scanHeader.aulEvalInfoMask[0] & (1ULL << 2)))    ismrmrd_acq->setFlag(ISMRMRD::ISMRMRD_ACQ_IS_HPFEEDBACK_DATA);
         if ((scanhead.scanHeader.aulEvalInfoMask[0] & (1ULL << 51)))   ismrmrd_acq->setFlag(ISMRMRD::ISMRMRD_ACQ_IS_DUMMYSCAN_DATA);
         if ((scanhead.scanHeader.aulEvalInfoMask[0] & (1ULL << 10)))   ismrmrd_acq->setFlag(ISMRMRD::ISMRMRD_ACQ_IS_SURFACECOILCORRECTIONSCAN_DATA);
         if ((scanhead.scanHeader.aulEvalInfoMask[0] & (1ULL << 5)))    ismrmrd_acq->setFlag(ISMRMRD::ISMRMRD_ACQ_IS_DUMMYSCAN_DATA);
         // if ((scanhead.scanHeader.aulEvalInfoMask[0] & (1ULL << 1))) ismrmrd_acq->setFlag(ISMRMRD::ISMRMRD_ACQ_LAST_IN_REPETITION);

         if ((scanhead.scanHeader.aulEvalInfoMask[0] & (1ULL << 46)))   ismrmrd_acq->setFlag(ISMRMRD::ISMRMRD_ACQ_LAST_IN_MEASUREMENT);

         if ((flash_pat_ref_scan) & (ismrmrd_acq->isFlagSet(ISMRMRD::ISMRMRD_ACQ_IS_PARALLEL_CALIBRATION)))
         {
             // For some sequences the PAT Reference data is collected using a different encoding space
             // e.g. EPI scans with FLASH PAT Reference
             // enabled by command line option
             // TODO: it is likely that the dwell time is not set properly for this type of acquisition
             ismrmrd_acq->encoding_space_ref() = 1;
         }

         if (trajectory == 4)
         { //Spiral, we will add the trajectory to the data

             // from above we have the following
             // traj_dim[0] = dimensionality (2)
             // traj_dim[1] = ngrad i.e. points per interleaf
             // traj_dim[2] = no. of interleaves
             // and
             // traj.getData() is a void * pointer to the trajectory stored as floats
             // kspace_encode_step_1 is the interleaf number

             if (!(ismrmrd_acq->isFlagSet(ISMRMRD::ISMRMRD_ACQ_IS_NOISE_MEASUREMENT)))
             { //Only when this is not noise
                  unsigned long traj_samples_to_copy = ismrmrd_acq->number_of_samples();
                  if (traj_dim[1] < traj_samples_to_copy)
                  {
                      traj_samples_to_copy = (unsigned long)traj_dim[1];
                      ismrmrd_acq->discard_post() = (uint16_t)(ismrmrd_acq->number_of_samples()-traj_samples_to_copy);
                  }
                  ismrmrd_acq->trajectory_dimensions() = traj_dim[0];
<<<<<<< HEAD
                  float* t_ptr = &(reinterpret_cast<float*>(traj.getData())[ traj_dim[0] * traj_dim[1] * ismrmrd_acq->idx().kspace_encode_step_1 ]);
=======
                  float* t_ptr = &(static_cast<float*>(traj.getData())[ traj_dim[0] * traj_dim[1] * ismrmrd_acq->idx().kspace_encode_step_1 ]);
>>>>>>> aab3f938
                  memcpy(ismrmrd_acq->getTraj(), t_ptr, sizeof(float) * traj_dim[0] * traj_samples_to_copy);
             }
         }

         sChannelHeader_with_data* channel_header = reinterpret_cast<sChannelHeader_with_data*>(scanhead.data.p);
         for (unsigned int c = 0; c < ismrmrd_acq->active_channels(); c++)
         {
<<<<<<< HEAD
             complex_float_t* dptr = reinterpret_cast< complex_float_t* >(channel_header[c].data.p);
             memcpy(&(const_cast<complex_float_t*>(ismrmrd_acq->getData())[c*ismrmrd_acq->number_of_samples()]), dptr, ismrmrd_acq->number_of_samples()*sizeof(complex_float_t));
=======
             complex_float_t* dptr = static_cast< complex_float_t* >(channel_header[c].data.p);
             memcpy(&(static_cast<complex_float_t*>(ismrmrd_acq->getData())[c*ismrmrd_acq->number_of_samples()]), dptr, ismrmrd_acq->number_of_samples()*sizeof(complex_float_t));
>>>>>>> aab3f938
         }

         {
             if (ismrmrd_dataset.appendAcquisition(*ismrmrd_acq) != ISMRMRD::ISMRMRD_NOERROR)
             {
                 std::cerr << "Error appending ISMRMRD Dataset" << std::endl;
                 return -1;
             }
         }

         if ( scanhead.scanHeader.ulScanCounter % 1000 == 0 ) {
             std::cout << "wrote scan : " << scanhead.scanHeader.ulScanCounter << std::endl;
         }

         {
             ClearsScanHeader_with_data(&scanhead);
         }

         delete ismrmrd_acq;
         
     }//End of the while loop

     //Mystery bytes. There seems to be 160 mystery bytes at the end of the data.
     //We will store them in the HDF file in case we need them for creating a binary
     //identical dat file.
     unsigned int mystery_bytes = (ParcFileEntries[measurement_number-1].off_+ParcFileEntries[measurement_number-1].len_)-f.tellg();

     if (mystery_bytes > 0)
     {
         if (mystery_bytes != 160)
         {
             std::cout << "WARNING: An unexpected number of mystery bytes detected: " << mystery_bytes << std::endl;
             std::cout << "ParcFileEntries[" << measurement_number-1 << "].off_ = " << ParcFileEntries[measurement_number-1].off_ << std::endl;
             std::cout << "ParcFileEntries[" << measurement_number-1 << "].len_ = " << ParcFileEntries[measurement_number-1].len_ << std::endl;
             std::cout << "f.tellg() = " << f.tellg() << std::endl;
             throw std::runtime_error("Error caught handling mystery bytes.");
         }

         f.read(reinterpret_cast<char*>(&mystery_data), mystery_bytes);

         //After this we have to be on a 512 byte boundary
         if (f.tellg() % 512)
         {
             f.seekg(512-(f.tellg() % 512), std::ios::cur);
         }
     }

     size_t end_position = f.tellg();
     f.seekg(0,std::ios::end);
     size_t eof_position = f.tellg();
     if (end_position != eof_position && ParcRaidHead.count_ == measurement_number)
     {
         size_t additional_bytes = eof_position-end_position;
         std::cout << "WARNING: End of file was not reached during conversion. There are " << additional_bytes << " additional bytes at the end of file." << std::endl;
     }

     f.close();

     return 0;
}<|MERGE_RESOLUTION|>--- conflicted
+++ resolved
@@ -1412,13 +1412,8 @@
 
          for (int i = 0; i < (ngrad*interleaves); i++)
          {
-<<<<<<< HEAD
-             reinterpret_cast<float*>(traj.getData())[i * 2] = (float)(-x_trajectory[i]/2);
-             reinterpret_cast<float*>(traj.getData())[i * 2 + 1] = (float)(-y_trajectory[i]/2);
-=======
              static_cast<float*>(traj.getData())[i * 2] = (float)(-x_trajectory[i]/2);
              static_cast<float*>(traj.getData())[i * 2 + 1] = (float)(-y_trajectory[i]/2);
->>>>>>> aab3f938
          }
 
          delete [] xgrad;
@@ -1698,11 +1693,7 @@
                       ismrmrd_acq->discard_post() = (uint16_t)(ismrmrd_acq->number_of_samples()-traj_samples_to_copy);
                   }
                   ismrmrd_acq->trajectory_dimensions() = traj_dim[0];
-<<<<<<< HEAD
-                  float* t_ptr = &(reinterpret_cast<float*>(traj.getData())[ traj_dim[0] * traj_dim[1] * ismrmrd_acq->idx().kspace_encode_step_1 ]);
-=======
                   float* t_ptr = &(static_cast<float*>(traj.getData())[ traj_dim[0] * traj_dim[1] * ismrmrd_acq->idx().kspace_encode_step_1 ]);
->>>>>>> aab3f938
                   memcpy(ismrmrd_acq->getTraj(), t_ptr, sizeof(float) * traj_dim[0] * traj_samples_to_copy);
              }
          }
@@ -1710,13 +1701,8 @@
          sChannelHeader_with_data* channel_header = reinterpret_cast<sChannelHeader_with_data*>(scanhead.data.p);
          for (unsigned int c = 0; c < ismrmrd_acq->active_channels(); c++)
          {
-<<<<<<< HEAD
-             complex_float_t* dptr = reinterpret_cast< complex_float_t* >(channel_header[c].data.p);
-             memcpy(&(const_cast<complex_float_t*>(ismrmrd_acq->getData())[c*ismrmrd_acq->number_of_samples()]), dptr, ismrmrd_acq->number_of_samples()*sizeof(complex_float_t));
-=======
              complex_float_t* dptr = static_cast< complex_float_t* >(channel_header[c].data.p);
              memcpy(&(static_cast<complex_float_t*>(ismrmrd_acq->getData())[c*ismrmrd_acq->number_of_samples()]), dptr, ismrmrd_acq->number_of_samples()*sizeof(complex_float_t));
->>>>>>> aab3f938
          }
 
          {
