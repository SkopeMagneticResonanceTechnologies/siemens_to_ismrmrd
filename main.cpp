--- conflicted
+++ resolved
@@ -1204,64 +1204,29 @@
     int xsltproc_res(0);
 
     std::string xml_post("xml_post.xml"), xml_pre("xml_pre.xml");
-<<<<<<< HEAD
-
-    if ( usermap_xsl.length() > 0)
-=======
 	
-	// Full path to the executable (including the executable file)
-	char fullPath[MAX_PATH];
-	
-	// Full path to the executable (without executable file)
-	char *rightPath;
+    // Full path to the executable (including the executable file)
+    char fullPath[MAX_PATH];
+    
+    // Full path to the executable (without executable file)
+    char *rightPath;
     
 	// Will contain exe path
     HMODULE hModule = GetModuleHandle(NULL);
     if (hModule != NULL)
->>>>>>> b0aabb37
     {
 	    // When passing NULL to GetModuleHandle, it returns handle of exe itself
 	    GetModuleFileName(hModule, fullPath, (sizeof(fullPath))); 
-
-		rightPath = fullPath;
-		
-		PathRemoveFileSpec(rightPath);
+	    rightPath = fullPath;
+	    PathRemoveFileSpec(rightPath);
     }
     else
     {
-<<<<<<< HEAD
-        std::string GT_HOME = getenv("GADGETRON_HOME");
-        if ( GT_HOME.empty() )
-        {
-            std::fstream f(parammap_xsl, std::ios::out | std::ios::binary);
-
-            if( !f.is_open() )
-            {
-                std::cout << "ERROR: Cannot write xsl file " << parammap_xsl << std::endl;
-                return -1;
-            }
-
-            f.write(parammap_xsl_content.c_str(), sizeof(char)*parammap_xsl_content.length());
-            f.close();
-
-            syscmd = std::string("xsltproc --output xml_post.xml \"") + std::string(parammap_xsl) + std::string("\" xml_pre.xml");
-        }
-        else
-        {
-            syscmd = std::string("xsltproc --output xml_post.xml \"") + GT_HOME + "/schema/" + std::string(parammap_xsl) + std::string("\" xml_pre.xml");
-        }
-    }
-
-    if ( !xslt_home.empty() )
-    {
-        std::string syscmdWithXSLTPath = xslt_home + "/" + syscmd;
-        syscmd = syscmdWithXSLTPath;
-=======
         std::cout << "The path to the executable is NULL" << std::endl;
->>>>>>> b0aabb37
+	return -1;
     }
 	
-	std::ofstream xslf("xsl_file");
+    std::ofstream xslf("xsl_file");
     xslf.write(parammap_xsl_content.c_str(), parammap_xsl_content.size());
     xslf.close();
 	
