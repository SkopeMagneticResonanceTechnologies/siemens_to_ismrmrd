#include <libxml/parser.h>
#include <libxml/xmlschemas.h>
#include <libxml/xmlmemory.h>
#include <libxml/debugXML.h>
#include <libxml/HTMLtree.h>
#include <libxml/xmlIO.h>
#include <libxml/xinclude.h>
#include <libxml/catalog.h>
#include <libxslt/xslt.h>
#include <libxslt/xsltInternals.h>
#include <libxslt/transform.h>
#include <libxslt/xsltutils.h>
#include <boost/make_shared.hpp>

#include "siemensraw.h"
#include "base64.h"
#include "XNode.h"
#include "ConverterXml.h"

#include "ismrmrd/ismrmrd.h"
#include "ismrmrd/dataset.h"
#include "ismrmrd/version.h"
#include "ismrmrd/xml.h"
#include "converter_version.h"

#include <boost/program_options.hpp>
namespace po = boost::program_options;

#include <boost/locale/encoding_utf.hpp>
using boost::locale::conv::utf_to_utf;

#include <iomanip>

#include <iostream>
#include <string>
#include <fstream>
#include <sstream>
#include <streambuf>
#include <utility>
#include <typeinfo>

const size_t MYSTERY_BYTES_EXPECTED = 160;

// defined in generated defaults.cpp
extern void initializeEmbeddedFiles(void);
extern std::map<std::string, std::string> global_embedded_files;


struct ChannelHeaderAndData
{
    sChannelHeader header;
    std::vector<complex_float_t> data;
};

struct MeasurementHeaderBuffer
{
    std::string name;
    std::string buf;
};

void calc_vds(double slewmax,double gradmax,double Tgsample,double Tdsample,int Ninterleaves,
              double* fov, int numfov,double krmax,
              int ngmax, double** xgrad,double** ygrad,int* numgrad);


void calc_traj(double* xgrad, double* ygrad, int ngrad, int Nints, double Tgsamp, double krmax,
               double** x_trajectory, double** y_trajectory,
               double** weights);


std::vector<ISMRMRD::Waveform> readSyncdata(std::ifstream &siemens_dat, bool VBFILE, unsigned long acquisitions,
                                            uint32_t dma_length, sScanHeader scanheader, ISMRMRD::IsmrmrdHeader &header,
                                            long scan_counter);

std::string getparammap_file_content(const std::string &parammap_file, const std::string &usermap_file, bool VBFILE);

std::vector<MrParcRaidFileEntry>
readParcFileEntries(std::ifstream &siemens_dat, const MrParcRaidFileHeader &ParcRaidHead, bool VBFILE);

std::vector<MeasurementHeaderBuffer> readMeasurementHeaderBuffers(std::ifstream &siemens_dat, uint32_t num_buffers);

std::string readXmlConfig(bool debug_xml, const std::string &parammap_file_content, uint32_t num_buffers,
                          std::vector<MeasurementHeaderBuffer> &buffers, std::vector<std::string> &wip_double,
                          Trajectory &trajectory, long &dwell_time_0, long &max_channels, long &radial_views, long* global_table_pos,
                          std::string &baseLineString, std::string &protocol_name);

std::string parseXML(bool debug_xml, const std::string &parammap_xsl_content, std::string &schema_file_name_content,
                     const std::string xml_config);

ISMRMRD::NDArray<float>
getTrajectory(const std::vector<std::string> &wip_double, const Trajectory &trajectory, long dwell_time_0,
              long radial_views);


ISMRMRD::Acquisition
getAcquisition(bool flash_pat_ref_scan, const Trajectory &trajectory, long dwell_time_0, long* global_table_pos, long max_channels,
               bool isAdjustCoilSens, bool isAdjQuietCoilSens, bool isVB, ISMRMRD::NDArray<float> &traj,
               const sScanHeader &scanhead, const std::vector<ChannelHeaderAndData> &channels);

void readScanHeader(std::ifstream &siemens_dat, bool VBFILE, sMDH &mdh, sScanHeader &scanhead);

std::vector<ChannelHeaderAndData>
readChannelHeaders(std::ifstream &siemens_dat, bool VBFILE, const sScanHeader &scanhead);

int xml_file_is_valid(std::string &xml, std::string &schema_file) {
    xmlDocPtr doc;
    //parse an XML in-memory block and build a tree.
    doc = xmlParseMemory(xml.c_str(), xml.size());

    xmlDocPtr schema_doc;
    //parse an XML in-memory block and build a tree.
    schema_doc = xmlParseMemory(schema_file.c_str(), schema_file.size());

    //Create an XML Schemas parse context for that document. NB. The document may be modified during the parsing process.
    xmlSchemaParserCtxtPtr parser_ctxt = xmlSchemaNewDocParserCtxt(schema_doc);
    if (parser_ctxt == NULL) {
        /* unable to create a parser context for the schema */
        xmlFreeDoc(schema_doc);
        return -2;
    }

    //parse a schema definition resource and build an internal XML Shema struture which can be used to validate instances.
    xmlSchemaPtr schema = xmlSchemaParse(parser_ctxt);
    if (schema == NULL) {
        /* the schema itself is not valid */
        xmlSchemaFreeParserCtxt(parser_ctxt);
        xmlFreeDoc(schema_doc);
        return -3;
    }

    //Create an XML Schemas validation context based on the given schema.
    xmlSchemaValidCtxtPtr valid_ctxt = xmlSchemaNewValidCtxt(schema);
    if (valid_ctxt == NULL) {
        /* unable to create a validation context for the schema */
        xmlSchemaFree(schema);
        xmlSchemaFreeParserCtxt(parser_ctxt);
        xmlFreeDoc(schema_doc);
        xmlFreeDoc(doc);
        return -4;
    }

    //Validate a document tree in memory. Takes a schema validation context and a parsed document tree
    int is_valid = (xmlSchemaValidateDoc(valid_ctxt, doc) == 0);
    xmlSchemaFreeValidCtxt(valid_ctxt);
    xmlSchemaFree(schema);
    xmlSchemaFreeParserCtxt(parser_ctxt);
    xmlFreeDoc(schema_doc);
    xmlFreeDoc(doc);

    /* force the return value to be non-negative on success */
    return is_valid ? 1 : 0;
}


std::string get_date_time_string() {
    time_t rawtime;
    struct tm *timeinfo;
    time(&rawtime);
    timeinfo = localtime(&rawtime);

    std::stringstream str;
    str << timeinfo->tm_year + 1900 << "-"
        << std::setw(2) << std::setfill('0') << timeinfo->tm_mon + 1
        << "-"
        << std::setw(2) << std::setfill('0') << timeinfo->tm_mday
        << " "
        << std::setw(2) << std::setfill('0') << timeinfo->tm_hour
        << ":"
        << std::setw(2) << std::setfill('0') << timeinfo->tm_min
        << ":"
        << std::setw(2) << std::setfill('0') << timeinfo->tm_sec;

    std::string ret = str.str();

    return ret;
}


bool is_number(const std::string &s) {
    bool ret = true;
    for (unsigned int i = 0; i < s.size(); i++) {
        if (!std::isdigit(s.c_str()[i])) {
            ret = false;
            break;
        }
    }
    return ret;
}

std::string get_time_string(size_t hours, size_t mins, size_t secs) {
    std::stringstream str;
    str << std::setw(2) << std::setfill('0') << hours << ":"
        << std::setw(2) << std::setfill('0') << mins << ":"
        << std::setw(2) << std::setfill('0') << secs;

    std::string ret = str.str();

    return ret;
}

bool fill_ismrmrd_header(ISMRMRD::IsmrmrdHeader &h, const std::string &study_date, const std::string &study_time) {
    try {

        // ---------------------------------
        // fill more info into the ismrmrd header
        // ---------------------------------
        // study
        bool study_date_needed = false;
        bool study_time_needed = false;

        if (h.studyInformation) {
            if (!h.studyInformation->studyDate) {
                study_date_needed = true;
            }

            if (!h.studyInformation->studyTime) {
                study_time_needed = true;
            }
        } else {
            study_date_needed = true;
            study_time_needed = true;
        }

        if (study_date_needed || study_time_needed) {
            ISMRMRD::StudyInformation study;
<<<<<<< HEAD
            if(h.studyInformation)
                study = h.studyInformation;
            
            if(study_date_needed && !study_date.empty())
            {
=======

            if (study_date_needed && !study_date.empty()) {
>>>>>>> 2cc1e831
                study.studyDate.set(study_date);
                std::cout << "Study date: " << study_date << std::endl;
            }

            if (study_time_needed && !study_time.empty()) {
                study.studyTime.set(study_time);
                std::cout << "Study time: " << study_time << std::endl;
            }

            h.studyInformation.set(study);
        }

        // ---------------------------------
        // go back to string
        // ---------------------------------


    }
    catch (...) {
        return false;
    }

    return true;
}

void append_buffers_to_xml_header(std::vector<MeasurementHeaderBuffer> &buffers, size_t num_buffers,
                                  ISMRMRD::IsmrmrdHeader &header) {

    for (unsigned int b = 0; b < num_buffers; b++) {
        ISMRMRD::UserParameterString p;
        p.value = base64_encode(reinterpret_cast<const unsigned char *>(buffers[b].buf.c_str()), buffers[b].buf.size());
        p.name = std::string("SiemensBuffer_") + buffers[b].name;
        if (!header.userParameters.is_present()) {
            ISMRMRD::UserParameters up;
            header.userParameters = up;
        }
        header.userParameters().userParameterBase64.push_back(p);
    }

}

std::string ProcessParameterMap(const XProtocol::XNode &node, const char *mapfile) {
    TiXmlDocument out_doc;

    TiXmlDeclaration *decl = new TiXmlDeclaration("1.0", "", "");
    out_doc.LinkEndChild(decl);

    ConverterXMLNode out_n(&out_doc);

    //Input document
    TiXmlDocument doc;
    doc.Parse(mapfile);
    TiXmlHandle docHandle(&doc);

    TiXmlElement *parameters = docHandle.FirstChildElement("siemens").FirstChildElement("parameters").ToElement();
    if (parameters) {
        TiXmlNode *p = 0;
        while ((p = parameters->IterateChildren("p", p))) {
            TiXmlHandle ph(p);

            TiXmlText *s = ph.FirstChildElement("s").FirstChild().ToText();
            TiXmlText *d = ph.FirstChildElement("d").FirstChild().ToText();

            if (s && d) {
                std::string source = s->Value();
                std::string destination = d->Value();

                std::vector<std::string> split_path;
                boost::split(split_path, source, boost::is_any_of("."), boost::token_compress_on);

                if (is_number(split_path[0])) {
                    std::cout << "First element of path (" << source << ") cannot be numeric" << std::endl;
                    continue;
                }

                std::string search_path = split_path[0];
                for (unsigned int i = 1; i < split_path.size() - 1; i++) {
                    /*
                    if (is_number(split_path[i]) && (i != split_path.size())) {
                    std::cout << "Numeric index not supported inside path for source = " << source << std::endl;
                    continue;
                    }*/

                    search_path += std::string(".") + split_path[i];
                }

                int index = -1;
                if (is_number(split_path[split_path.size() - 1])) {
                    index = atoi(split_path[split_path.size() - 1].c_str());
                } else {
                    search_path += std::string(".") + split_path[split_path.size() - 1];
                }

                const XProtocol::XNode *n = boost::apply_visitor(XProtocol::getChildNodeByName(search_path), node);

                std::vector<std::string> parameters;
                if (n) {
                    parameters = boost::apply_visitor(XProtocol::getStringValueArray(), *n);
                } else {
                    std::cout << "Search path: " << search_path << " not found." << std::endl;
                }

                if (index >= 0) {
                    if (parameters.size() > index) {
                        out_n.add(destination, parameters[index]);
                    } else {
                        std::cout << "Parameter index (" << index << ") not valid for search path " << search_path
                                  << std::endl;
                        continue;
                    }
                } else {
                    out_n.add(destination, parameters);
                }
            } else {
                std::cout << "Malformed parameter map" << std::endl;
            }
        }
    } else {
        std::cout << "Malformed parameter map (parameters section not found)" << std::endl;
        return std::string("");
    }
    return XmlToString(out_doc);
}


/// compute noise dwell time in us for dependency and built-in noise in VD/VB lines
double compute_noise_sample_in_us(size_t num_of_noise_samples_this_acq, bool isAdjustCoilSens, bool isAdjQuietCoilSens,
                                  bool isVB) {
    if (isAdjustCoilSens) {
        return 5.0;
    } else if (isAdjQuietCoilSens) {
        return 4.0;
    } else if (isVB) {
        return (1e6 / num_of_noise_samples_this_acq / 130.0);
    } else {
        return (((long) (76800.0 / num_of_noise_samples_this_acq)) / 10.0);
    }

    return 5.0;
}

std::string load_embedded(std::string name) {
    std::string contents;
    std::map<std::string, std::string>::iterator it = global_embedded_files.find(name);
    if (it != global_embedded_files.end()) {
        std::string encoded = it->second;
        contents = base64_decode(encoded);
    } else {
        std::stringstream sstream;
        sstream << "ERROR: File " << name << " is not embedded!";
        throw std::runtime_error(sstream.str());
    }
    return contents;
}


std::string ws2s(const std::wstring &wstr) {
    std::string ret(wstr.size(), '0');
    for (size_t i = 0; i < wstr.size(); i++) {
        wchar_t c = wstr[i];
        if (((uint32_t) c) > 127) {
            ret[i] = 'X';
        } else {
            ret[i] = static_cast<char>(c);
        }
    }
    return ret;
}

int main(int argc, char *argv[]) {
    std::string siemens_dat_filename;
    unsigned int measurement_number;

    std::string parammap_file;
    std::string parammap_xsl;

    std::string usermap_file;
    std::string usermap_xsl;

    std::string schema_file_name;

    std::string ismrmrd_file;
    std::string ismrmrd_group;
    std::string date_time = get_date_time_string();

    std::string study_date_user_supplied;

    bool debug_xml = false;
    bool flash_pat_ref_scan = false;
    bool header_only = false;
    bool append_buffers = false;

    bool list = false;
    std::string to_extract;

    std::string xslt_home;

    po::options_description desc("Allowed options");
    desc.add_options()
            ("help,h", "Produce HELP message")
            ("version,v", "Prints converter version and ISMRMRD version")
            ("file,f", po::value<std::string>(&siemens_dat_filename), "<SIEMENS dat file>")
            ("measNum,z", po::value<unsigned int>(&measurement_number)->default_value(1), "<Measurement number>")
            ("pMap,m", po::value<std::string>(&parammap_file), "<Parameter map XML file>")
            ("pMapStyle,x", po::value<std::string>(&parammap_xsl), "<Parameter stylesheet XSL file>")
            ("user-map", po::value<std::string>(&usermap_file), "<Provide a parameter map XML file>")
            ("user-stylesheet", po::value<std::string>(&usermap_xsl), "<Provide a parameter stylesheet XSL file>")
            ("output,o", po::value<std::string>(&ismrmrd_file)->default_value("output.h5"), "<ISMRMRD output file>")
            ("outputGroup,g", po::value<std::string>(&ismrmrd_group)->default_value("dataset"),
             "<ISMRMRD output group>")
            ("list,l", po::value<bool>(&list)->implicit_value(true), "<List embedded files>")
            ("extract,e", po::value<std::string>(&to_extract), "<Extract embedded file>")
            ("debug,X", po::value<bool>(&debug_xml)->implicit_value(true), "<Debug XML flag>")
            ("flashPatRef,F", po::value<bool>(&flash_pat_ref_scan)->implicit_value(true), "<FLASH PAT REF flag>")
            ("headerOnly,H", po::value<bool>(&header_only)->implicit_value(true),
             "<HEADER ONLY flag (create xml header only)>")
            ("bufferAppend,B", po::value<bool>(&append_buffers)->implicit_value(true),
             "<Append Siemens protocol buffers (bas64) to user parameters>")
            ("studyDate", po::value<std::string>(&study_date_user_supplied),
             "<User can supply study date, in the format of yyyy-mm-dd>");

    po::options_description display_options("Allowed options");
    display_options.add_options()
            ("help,h", "Produce HELP message")
            ("version,v", "Prints converter version and ISMRMRD version")
            ("file,f", "<SIEMENS dat file>")
            ("measNum,z", "<Measurement number>")
            ("pMap,m", "<Parameter map XML>")
            ("pMapStyle,x", "<Parameter stylesheet XSL>")
            ("user-map", "<Provide a parameter map XML file>")
            ("user-stylesheet", "<Provide a parameter stylesheet XSL file>")
            ("output,o", "<ISMRMRD output file>")
            ("outputGroup,g", "<ISMRMRD output group>")
            ("list,l", "<List embedded files>")
            ("extract,e", "<Extract embedded file>")
            ("debug,X", "<Debug XML flag>")
            ("flashPatRef,F", "<FLASH PAT REF flag>")
            ("headerOnly,H", "<HEADER ONLY flag (create xml header only)>")
            ("bufferAppend,B", "<Append protocol buffers>")
            ("studyDate", "<User can supply study date, in the format of yyyy-mm-dd>");

    po::variables_map vm;

    try {
        po::store(po::parse_command_line(argc, argv, desc), vm);
        po::notify(vm);

        if (vm.count("help")) {
            std::cout << display_options << "\n";
            return 1;
        }

        if (vm.count("version")) {
            std::cout << "Converter version is: " << SIEMENS_TO_ISMRMRD_VERSION_MAJOR << "."
                      << SIEMENS_TO_ISMRMRD_VERSION_MINOR << "." << SIEMENS_TO_ISMRMRD_VERSION_PATCH << "\n";
            std::cout << "Built against ISMRMRD version: " << ISMRMRD_VERSION_MAJOR << "." << ISMRMRD_VERSION_MINOR
                      << "." << ISMRMRD_VERSION_PATCH << "\n";
            return 1;
        }
    }

    catch (po::error &e) {
        std::cerr << "ERROR: " << e.what() << std::endl << std::endl;
        std::cerr << display_options << std::endl;
        return -1;
    }

    // Add all embedded files to the global_embedded_files map
    initializeEmbeddedFiles();

    // List embededded parameter maps if requested
    if (list) {
        std::map<std::string, std::string>::iterator iter;
        std::cout << "Embedded Files: " << std::endl;
        for (iter = global_embedded_files.begin(); iter != global_embedded_files.end(); ++iter) {
            if (iter->first != "ismrmrd.xsd") {
                std::cout << "    " << iter->first << std::endl;
            }
        }
        return 0;
    }

    // Extract specified parameter map if requested
    if (to_extract.length() > 0) {
        std::string contents = load_embedded(to_extract);
        std::ofstream outfile(to_extract.c_str());
        outfile.write(contents.c_str(), contents.size());
        std::cout << to_extract << " successfully extracted. " << std::endl;
        return 0;
    }

    if (measurement_number < 1) {
        std::cerr << "The measurement number must be a positive integer" << std::endl;
        std::cerr << display_options << "\n";
        return -1;
    }

    // Siemens file must be specified
    if (siemens_dat_filename.length() == 0) {
        std::cerr << "Missing Siemens DAT filename" << std::endl;
        std::cerr << display_options << "\n";
        return -1;
    }

    // Check if Siemens file is valid
    std::ifstream infile(siemens_dat_filename.c_str());
    if (!infile) {
        std::cerr << "Provided Siemens file can not be open or does not exist." << std::endl;
        std::cerr << display_options << "\n";
        return -1;
    }
    std::cout << "Siemens file is: " << siemens_dat_filename << std::endl;

    std::string parammap_xsl_content;
    if (parammap_xsl.length() == 0) {
        // If the user did not specify any stylesheet
        if (usermap_xsl.length() == 0) {
            parammap_xsl_content = load_embedded("IsmrmrdParameterMap_Siemens.xsl");
            std::cout << "Parameter XSL stylesheet is: IsmrmrdParameterMap_Siemens.xsl" << std::endl;
        }
            // If the user specified only a user-supplied stylesheet
        else {
            std::ifstream f(usermap_xsl.c_str());
            if (!f) {
                std::cerr << "Parameter XSL stylesheet: " << usermap_xsl << " does not exist." << std::endl;
                return -1;
            }
            std::cout << "Parameter XSL stylesheet is: " << usermap_xsl << std::endl;
            std::string str_f((std::istreambuf_iterator<char>(f)), std::istreambuf_iterator<char>());
            parammap_xsl_content = str_f;
        }
    } else {
        // If the user specified both an embedded and user-supplied stylesheet
        if (usermap_xsl.length() > 0) {
            std::cerr << "Cannot specify a user-supplied parameter map XSL stylesheet AND embedded stylesheet"
                      << std::endl;
            return -1;
        }

        // The user specified an embedded stylesheet only
        parammap_xsl_content = load_embedded(parammap_xsl);
        std::cout << "Parameter XSL stylesheet is: " << parammap_xsl << std::endl;
    }

    std::string schema_file_name_content = load_embedded("ismrmrd.xsd");

    std::ifstream siemens_dat(siemens_dat_filename.c_str(), std::ios::binary);

    MrParcRaidFileHeader ParcRaidHead;

    siemens_dat.read((char *) (&ParcRaidHead), sizeof(MrParcRaidFileHeader));

    bool VBFILE = false;

    if (ParcRaidHead.hdSize_ > 32) {
        VBFILE = true;

        //Rewind, we have no raid file header.
        siemens_dat.seekg(0, std::ios::beg);

        ParcRaidHead.hdSize_ = ParcRaidHead.count_;
        ParcRaidHead.count_ = 1;
    } else if (ParcRaidHead.hdSize_ != 0) {
        //This is a VB line data file
        std::cerr << "Only VD line files with MrParcRaidFileHeader.hdSize_ == 0 (MR_PARC_RAID_ALLDATA) supported."
                  << std::endl;
        return -1;
    }

    if (!VBFILE && measurement_number > ParcRaidHead.count_) {
        std::cout << "The file you are trying to convert has only " << ParcRaidHead.count_ << " measurements."
                  << std::endl;
        std::cout << "You are trying to convert measurement number: " << measurement_number << std::endl;
        return -1;
    }

    //if it is a VB scan
    if (VBFILE && measurement_number != 1) {
        std::cout << "The file you are trying to convert is a VB file and it has only one measurement." << std::endl;
        std::cout << "You tried to convert measurement number: " << measurement_number << std::endl;
        return -1;
    }

    std::string parammap_file_content = getparammap_file_content(parammap_file, usermap_file, VBFILE);

    std::cout << "This file contains " << ParcRaidHead.count_ << " measurement(s)." << std::endl;

    std::vector<MrParcRaidFileEntry> ParcFileEntries = readParcFileEntries(siemens_dat, ParcRaidHead, VBFILE);

    // find the beginning of the desired measurement
    siemens_dat.seekg(ParcFileEntries[measurement_number - 1].off_, std::ios::beg);

    uint32_t dma_length = 0, num_buffers = 0;

    siemens_dat.read((char *) (&dma_length), sizeof(uint32_t));
    siemens_dat.read((char *) (&num_buffers), sizeof(uint32_t));

    //std::cout << "Measurement header DMA length: " << mhead.dma_length << std::endl;

    auto buffers = readMeasurementHeaderBuffers(siemens_dat, num_buffers);

    //We need to be on a 32 byte boundary after reading the buffers
    long long int position_in_meas =
            (long long int) (siemens_dat.tellg()) - ParcFileEntries[measurement_number - 1].off_;
    if (position_in_meas % 32 != 0) {
        siemens_dat.seekg(32 - (position_in_meas % 32), std::ios::cur);
    }

    // Measurement header done!
    //Now we should have the measurement headers, so let's use the Meas header to create the XML parametersstd::string xml_config;
    std::vector<std::string> wip_double;
    Trajectory trajectory;
    long dwell_time_0;
    long max_channels;
    long radial_views;
    long* global_table_pos = new long [3];
    std::string baseLineString;
    std::string protocol_name;
    std::string xml_config = readXmlConfig(debug_xml, parammap_file_content, num_buffers, buffers, wip_double,
                                           trajectory, dwell_time_0,
                                          max_channels, radial_views, global_table_pos, baseLineString, protocol_name);

    // whether this scan is a adjustment scan
    bool isAdjustCoilSens = false;
    if (protocol_name == "AdjCoilSens") {
        isAdjustCoilSens = true;
    }

    bool isAdjQuietCoilSens = false;
    if (protocol_name == "AdjQuietCoilSens") {
        isAdjQuietCoilSens = true;
    }

    // whether this scan is from VB line
    bool isVB = false;
    if ((baseLineString.find("VB17") != std::string::npos)
        || (baseLineString.find("VB15") != std::string::npos)
        || (baseLineString.find("VB13") != std::string::npos)
        || (baseLineString.find("VB11") != std::string::npos)) {
        isVB = true;
    }

    std::cout << "Baseline: " << baseLineString << std::endl;

    if (debug_xml) {
        std::ofstream o("xml_raw.xml");
        o.write(xml_config.c_str(), xml_config.size());
    }


    ISMRMRD::IsmrmrdHeader header;
    {
        std::string config = parseXML(debug_xml, parammap_xsl_content, schema_file_name_content, xml_config);
        ISMRMRD::deserialize(config.c_str(), header);
    }
    //Append buffers to xml_config if requested
    if (append_buffers) {
        append_buffers_to_xml_header(buffers, num_buffers, header);
    }

    // Free memory used for MeasurementHeaderBuffers


    auto ismrmrd_dataset = boost::make_shared<ISMRMRD::Dataset>(ismrmrd_file.c_str(), ismrmrd_group.c_str(), true);
    //If this is a spiral acquisition, we will calculate the trajectory and add it to the individual profilesISMRMRD::NDArray<float> traj;
    auto traj = getTrajectory(wip_double, trajectory, dwell_time_0, radial_views);

    uint32_t last_mask = 0;
    unsigned long int acquisitions = 1;
    unsigned long int sync_data_packets = 0;
    sMDH mdh;//For VB line
    bool first_call = true;

    while (!(last_mask & 1) && //Last scan not encountered
           (((ParcFileEntries[measurement_number - 1].off_ + ParcFileEntries[measurement_number - 1].len_) -
             siemens_dat.tellg()) > sizeof(sScanHeader)))  //not reached end of measurement without acqend
    {
        size_t position_in_meas = siemens_dat.tellg();
        sScanHeader scanhead;
        readScanHeader(siemens_dat, VBFILE, mdh, scanhead);

        if (!siemens_dat) {
            std::cerr << "Error reading header at acquisition " << acquisitions << "." << std::endl;
            break;
        }

        uint32_t dma_length = scanhead.ulFlagsAndDMALength & MDH_DMA_LENGTH_MASK;
        uint32_t mdh_enable_flags = scanhead.ulFlagsAndDMALength & MDH_ENABLE_FLAGS_MASK;

        //Check if this is synch data, if so, it must be handled differently.
        if (scanhead.aulEvalInfoMask[0] & (1 << 5)) {
            uint32_t last_scan_counter = acquisitions - 1;

            auto waveforms = readSyncdata(siemens_dat, VBFILE, acquisitions, dma_length, scanhead, header,
                                          last_scan_counter);
            for (auto &w : waveforms)
                ismrmrd_dataset->appendWaveform(w);
            sync_data_packets++;
            continue;
        }

        if (first_call) {
            uint32_t time_stamp = scanhead.ulTimeStamp;

            // convert to acqusition date and time
            double timeInSeconds = time_stamp * 2.5 / 1e3;

            size_t hours = (size_t) (timeInSeconds / 3600);
            size_t mins = (size_t) ((timeInSeconds - hours * 3600) / 60);
            size_t secs = (size_t) (timeInSeconds - hours * 3600 - mins * 60);

            std::string study_time = get_time_string(hours, mins, secs);

            // if some of the ismrmrd header fields are not filled, here is a place to take some further actions
            if (!fill_ismrmrd_header(header, study_date_user_supplied, study_time)) {
                std::cerr << "Failed to further fill XML header" << std::endl;
            }

            std::stringstream sstream;
            ISMRMRD::serialize(header, sstream);
            xml_config = sstream.str();

            if (xml_file_is_valid(xml_config, schema_file_name_content) <= 0) {
                std::cerr << "Generated XML is not valid according to the ISMRMRD schema" << std::endl;
                return -1;
            }

            if (debug_xml) {
                std::ofstream o("processed.xml");
                o.write(xml_config.c_str(), xml_config.size());
            }

            //This means we should only create XML header and exit
            if (header_only) {
                std::ofstream header_out_file(ismrmrd_file.c_str());
                header_out_file << xml_config;
                return -1;
            }

            // Create an ISMRMRD dataset
        }

        //This check only makes sense in VD line files.
        if (!VBFILE && (scanhead.lMeasUID != ParcFileEntries[measurement_number - 1].measId_)) {
            //Something must have gone terribly wrong. Bail out.
            if (first_call) {
                std::cerr << "Corrupted or retro-recon dataset detected (scanhead.lMeasUID != ParcFileEntries["
                          << measurement_number - 1 << "].measId_)" << std::endl;
                std::cerr << "Fix the scanhead.lMeasUID ... " << std::endl;
            }
            scanhead.lMeasUID = ParcFileEntries[measurement_number - 1].measId_;
        }

        if (first_call) first_call = false;

        //Allocate data for channels
        std::vector<ChannelHeaderAndData> channels = readChannelHeaders(siemens_dat, VBFILE, scanhead);

        if (!siemens_dat) {
            std::cerr << "Error reading data at acquisition " << acquisitions << "." << std::endl;
            break;
        }

        acquisitions++;
        last_mask = scanhead.aulEvalInfoMask[0];

        if (scanhead.aulEvalInfoMask[0] & 1) {
            std::cout << "Last scan reached..." << std::endl;
            break;
        }

        ismrmrd_dataset->appendAcquisition(
                getAcquisition(flash_pat_ref_scan, trajectory, dwell_time_0, global_table_pos, max_channels, isAdjustCoilSens,
                               isAdjQuietCoilSens, isVB, traj, scanhead, channels));

    }//End of the while loop
    delete [] global_table_pos;

    if (!siemens_dat) {
        std::cerr << "WARNING: Unexpected error.  Please check the result." << std::endl;
        return -1;
    }

    ismrmrd_dataset->writeHeader(xml_config);

    //Mystery bytes. There seems to be 160 mystery bytes at the end of the data.
    std::streamoff mystery_bytes = (std::streamoff) (ParcFileEntries[measurement_number - 1].off_ +
                                                     ParcFileEntries[measurement_number - 1].len_) -
                                   siemens_dat.tellg();

    if (mystery_bytes > 0) {
        if (mystery_bytes != MYSTERY_BYTES_EXPECTED) {
            // Something in not quite right
            std::cerr << "WARNING: Unexpected number of mystery bytes detected: " << mystery_bytes << std::endl;
            std::cerr << "ParcFileEntries[" << measurement_number - 1 << "].off_ = "
                      << ParcFileEntries[measurement_number - 1].off_ << std::endl;
            std::cerr << "ParcFileEntries[" << measurement_number - 1 << "].len_ = "
                      << ParcFileEntries[measurement_number - 1].len_ << std::endl;
            std::cerr << "siemens_dat.tellg() = " << siemens_dat.tellg() << std::endl;
            std::cerr << "Please check the result." << std::endl;
        } else {
            // Read the mystery bytes
            char mystery_data[MYSTERY_BYTES_EXPECTED];
            siemens_dat.read(reinterpret_cast<char *>(&mystery_data), mystery_bytes);
            //After this we have to be on a 512 byte boundary
            if (siemens_dat.tellg() % 512) {
                siemens_dat.seekg(512 - (siemens_dat.tellg() % 512), std::ios::cur);
            }
        }
    }

    size_t end_position = siemens_dat.tellg();
    siemens_dat.seekg(0, std::ios::end);
    size_t eof_position = siemens_dat.tellg();
    if (end_position != eof_position && ParcRaidHead.count_ == measurement_number) {
        size_t additional_bytes = eof_position - end_position;
        std::cerr << "WARNING: End of file was not reached during conversion. There are " <<
                  additional_bytes << " additional bytes at the end of file." << std::endl;
    }

    return 0;
}

std::vector<ChannelHeaderAndData>
readChannelHeaders(std::ifstream &siemens_dat, bool VBFILE, const sScanHeader &scanhead) {
    size_t nchannels = scanhead.ushUsedChannels;
    auto channels = std::vector<ChannelHeaderAndData>(nchannels);
    sMDH mdh;
    for (unsigned int c = 0; c < nchannels; c++) {
        if (VBFILE) {
            if (c > 0) {
                siemens_dat.read(reinterpret_cast<char *>(&mdh), sizeof(sMDH));
            }
            channels[c].header.ulTypeAndChannelLength = 0;
            channels[c].header.lMeasUID = mdh.lMeasUID;
            channels[c].header.ulScanCounter = mdh.ulScanCounter;
            channels[c].header.ulReserved1 = 0;
            channels[c].header.ulSequenceTime = 0;
            channels[c].header.ulUnused2 = 0;
            channels[c].header.ulChannelId = mdh.ushChannelId;
            channels[c].header.ulUnused3 = 0;
            channels[c].header.ulCRC = 0;
        } else {
            siemens_dat.read(reinterpret_cast<char *>(&channels[c].header), sizeof(sChannelHeader));
        }

        size_t nsamples = scanhead.ushSamplesInScan;
        channels[c].data = std::vector<complex_float_t>(nsamples);
        siemens_dat.read(reinterpret_cast<char *>(&channels[c].data[0]), nsamples * sizeof(complex_float_t));
    }
    return channels;
}

void readScanHeader(std::ifstream &siemens_dat, bool VBFILE, sMDH &mdh, sScanHeader &scanhead) {
    siemens_dat.read(reinterpret_cast<char *>(&scanhead.ulFlagsAndDMALength), sizeof(uint32_t));

    if (VBFILE) {
        siemens_dat.read(reinterpret_cast<char *>(&mdh) + sizeof(uint32_t), sizeof(sMDH) - sizeof(uint32_t));
        scanhead.lMeasUID = mdh.lMeasUID;
        scanhead.ulScanCounter = mdh.ulScanCounter;
        scanhead.ulTimeStamp = mdh.ulTimeStamp;
        scanhead.ulPMUTimeStamp = mdh.ulPMUTimeStamp;
        scanhead.ushSystemType = 0;
        scanhead.ulPTABPosDelay = 0;
        scanhead.lPTABPosX = 0;
        scanhead.lPTABPosY = 0;
        scanhead.lPTABPosZ = mdh.ushPTABPosNeg;//TODO: Modify calculation
        scanhead.ulReserved1 = 0;
        scanhead.aulEvalInfoMask[0] = mdh.aulEvalInfoMask[0];
        scanhead.aulEvalInfoMask[1] = mdh.aulEvalInfoMask[1];
        scanhead.ushSamplesInScan = mdh.ushSamplesInScan;
        scanhead.ushUsedChannels = mdh.ushUsedChannels;
        scanhead.sLC = mdh.sLC;
        scanhead.sCutOff = mdh.sCutOff;
        scanhead.ushKSpaceCentreColumn = mdh.ushKSpaceCentreColumn;
        scanhead.ushCoilSelect = mdh.ushCoilSelect;
        scanhead.fReadOutOffcentre = mdh.fReadOutOffcentre;
        scanhead.ulTimeSinceLastRF = mdh.ulTimeSinceLastRF;
        scanhead.ushKSpaceCentreLineNo = mdh.ushKSpaceCentreLineNo;
        scanhead.ushKSpaceCentrePartitionNo = mdh.ushKSpaceCentrePartitionNo;
        scanhead.sSliceData = mdh.sSliceData;
        memset(scanhead.aushIceProgramPara, 0, sizeof(uint16_t) * 24);
        memcpy(scanhead.aushIceProgramPara, mdh.aushIceProgramPara, 8 * sizeof(uint16_t));
        memset(scanhead.aushReservedPara, 0, sizeof(uint16_t) * 4);
        scanhead.ushApplicationCounter = 0;
        scanhead.ushApplicationMask = 0;
        scanhead.ulCRC = 0;
    } else {
        siemens_dat.read(reinterpret_cast<char *>(&scanhead) + sizeof(uint32_t),
                         sizeof(sScanHeader) - sizeof(uint32_t));
    }
}

ISMRMRD::Acquisition
getAcquisition(bool flash_pat_ref_scan, const Trajectory &trajectory, long dwell_time_0, long* global_table_pos, long max_channels,
               bool isAdjustCoilSens, bool isAdjQuietCoilSens, bool isVB, ISMRMRD::NDArray<float> &traj,
               const sScanHeader &scanhead, const std::vector<ChannelHeaderAndData> &channels) {
    ISMRMRD::Acquisition ismrmrd_acq;
    // The number of samples, channels and trajectory dimensions is set below

    // Acquisition header values are zero by default
    ismrmrd_acq.measurement_uid() = scanhead.lMeasUID;
    ismrmrd_acq.scan_counter() = scanhead.ulScanCounter;
    ismrmrd_acq.acquisition_time_stamp() = scanhead.ulTimeStamp;
    ismrmrd_acq.physiology_time_stamp()[0] = scanhead.ulPMUTimeStamp;
    ismrmrd_acq.available_channels() = (uint16_t) max_channels;
    // uint64_t channel_mask[16];     //Mask to indicate which channels are active. Support for 1024 channels
    ismrmrd_acq.discard_pre() = scanhead.sCutOff.ushPre;
    ismrmrd_acq.discard_post() = scanhead.sCutOff.ushPost;
    ismrmrd_acq.center_sample() = scanhead.ushKSpaceCentreColumn;

    // std::cout << "isAdjustCoilSens, isVB : " << isAdjustCoilSens << " " << isVB << std::endl;

    if (scanhead.aulEvalInfoMask[0] & (1ULL << 25)) { //This is noise
        ismrmrd_acq.sample_time_us() = compute_noise_sample_in_us(scanhead.ushSamplesInScan, isAdjustCoilSens,
                                                                  isAdjQuietCoilSens, isVB);
    } else {
        ismrmrd_acq.sample_time_us() = dwell_time_0 / 1000.0f;
    }
    // std::cout << "ismrmrd_acq.sample_time_us(): " << ismrmrd_acq.sample_time_us() << std::endl;

    ismrmrd_acq.position()[0] = scanhead.sSliceData.sSlicePosVec.flSag + (float) (global_table_pos[0]);
    ismrmrd_acq.position()[1] = scanhead.sSliceData.sSlicePosVec.flCor + (float) (global_table_pos[1]);
    ismrmrd_acq.position()[2] = scanhead.sSliceData.sSlicePosVec.flTra + (float) (global_table_pos[2]);

    // Convert Siemens quaternions to direction cosines.
    // In the Siemens convention the quaternion corresponds to a rotation matrix with columns P R S
    // Siemens stores the quaternion as (W,X,Y,Z)
    float quat[4];
    quat[0] = scanhead.sSliceData.aflQuaternion[1]; // X
    quat[1] = scanhead.sSliceData.aflQuaternion[2]; // Y
    quat[2] = scanhead.sSliceData.aflQuaternion[3]; // Z
    quat[3] = scanhead.sSliceData.aflQuaternion[0]; // W
    ISMRMRD::ismrmrd_quaternion_to_directions(quat,
                                              ismrmrd_acq.phase_dir(),
                                              ismrmrd_acq.read_dir(),
                                              ismrmrd_acq.slice_dir());

    //std::cout << "scanhead.ulScanCounter         = " << scanhead.ulScanCounter << std::endl;
    //std::cout << "quat         = [" << quat[0] << " " << quat[1] << " " << quat[2] << " " << quat[3] << "]" << std::endl;
    //std::cout << "phase_dir    = [" << ismrmrd_acq.phase_dir()[0] << " " << ismrmrd_acq.phase_dir()[1] << " " << ismrmrd_acq.phase_dir()[2] << "]" << std::endl;
    //std::cout << "read_dir     = [" << ismrmrd_acq.read_dir()[0] << " " << ismrmrd_acq.read_dir()[1] << " " << ismrmrd_acq.read_dir()[2] << "]" << std::endl;
    //std::cout << "slice_dir    = [" << ismrmrd_acq.slice_dir()[0] << " " << ismrmrd_acq.slice_dir()[1] << " " << ismrmrd_acq.slice_dir()[2] << "]" << std::endl;
    //std::cout << "--------------------------------------------------------" << std::endl;

    ismrmrd_acq.patient_table_position()[0] = (float) scanhead.lPTABPosX;
    ismrmrd_acq.patient_table_position()[1] = (float) scanhead.lPTABPosY;
    ismrmrd_acq.patient_table_position()[2] = (float) scanhead.lPTABPosZ;

    bool fixedE1E2 = true;
    if ((scanhead.aulEvalInfoMask[0] & (1ULL << 25))) fixedE1E2 = false; // noise
    if ((scanhead.aulEvalInfoMask[0] & (1ULL << 1))) fixedE1E2 = false; // navigator, rt feedback
    if ((scanhead.aulEvalInfoMask[0] & (1ULL << 2))) fixedE1E2 = false; // hp feedback
    if ((scanhead.aulEvalInfoMask[0] & (1ULL << 51))) fixedE1E2 = false; // dummy
    if ((scanhead.aulEvalInfoMask[0] & (1ULL << 5))) fixedE1E2 = false; // synch data

    ismrmrd_acq.idx().average = scanhead.sLC.ushAcquisition;
    ismrmrd_acq.idx().contrast = scanhead.sLC.ushEcho;
    ismrmrd_acq.idx().kspace_encode_step_1 = scanhead.sLC.ushLine;
    ismrmrd_acq.idx().kspace_encode_step_2 = scanhead.sLC.ushPartition;
    ismrmrd_acq.idx().phase = scanhead.sLC.ushPhase;
    ismrmrd_acq.idx().repetition = scanhead.sLC.ushRepetition;
    ismrmrd_acq.idx().segment = scanhead.sLC.ushSeg;
    ismrmrd_acq.idx().set = scanhead.sLC.ushSet;
    ismrmrd_acq.idx().slice = scanhead.sLC.ushSlice;
    ismrmrd_acq.idx().user[0] = scanhead.sLC.ushIda;
    ismrmrd_acq.idx().user[1] = scanhead.sLC.ushIdb;
    ismrmrd_acq.idx().user[2] = scanhead.sLC.ushIdc;
    ismrmrd_acq.idx().user[3] = scanhead.sLC.ushIdd;
    ismrmrd_acq.idx().user[4] = scanhead.sLC.ushIde;
    // TODO: remove this once the GTPlus can properly autodetect partial fourier
    ismrmrd_acq.idx().user[5] = scanhead.ushKSpaceCentreLineNo;
    ismrmrd_acq.idx().user[6] = scanhead.ushKSpaceCentrePartitionNo;

    /*****************************************************************************/
    /* the user_int[0] and user_int[1] are used to store user defined parameters */
    /*****************************************************************************/
    ismrmrd_acq.user_int()[0] = scanhead.aushIceProgramPara[0];
    ismrmrd_acq.user_int()[1] = scanhead.aushIceProgramPara[1];
    ismrmrd_acq.user_int()[2] = scanhead.aushIceProgramPara[2];
    ismrmrd_acq.user_int()[3] = scanhead.aushIceProgramPara[3];
    ismrmrd_acq.user_int()[4] = scanhead.aushIceProgramPara[4];
    ismrmrd_acq.user_int()[5] = scanhead.aushIceProgramPara[5];
    ismrmrd_acq.user_int()[6] = scanhead.aushIceProgramPara[6];
    // TODO: in the newer version of ismrmrd, add field to store time_since_perp_pulse
    ismrmrd_acq.user_int()[7] = scanhead.ulTimeSinceLastRF;

    ismrmrd_acq.user_float()[0] = scanhead.aushIceProgramPara[8];
    ismrmrd_acq.user_float()[1] = scanhead.aushIceProgramPara[9];
    ismrmrd_acq.user_float()[2] = scanhead.aushIceProgramPara[10];
    ismrmrd_acq.user_float()[3] = scanhead.aushIceProgramPara[11];
    ismrmrd_acq.user_float()[4] = scanhead.aushIceProgramPara[12];
    ismrmrd_acq.user_float()[5] = scanhead.aushIceProgramPara[13];
    ismrmrd_acq.user_float()[6] = scanhead.aushIceProgramPara[14];
    ismrmrd_acq.user_float()[7] = scanhead.aushIceProgramPara[15];

    if ((scanhead.aulEvalInfoMask[0] & (1ULL << 25))) ismrmrd_acq.setFlag(ISMRMRD::ISMRMRD_ACQ_IS_NOISE_MEASUREMENT);
    if ((scanhead.aulEvalInfoMask[0] & (1ULL << 28))) ismrmrd_acq.setFlag(ISMRMRD::ISMRMRD_ACQ_FIRST_IN_SLICE);
    if ((scanhead.aulEvalInfoMask[0] & (1ULL << 29))) ismrmrd_acq.setFlag(ISMRMRD::ISMRMRD_ACQ_LAST_IN_SLICE);
    if ((scanhead.aulEvalInfoMask[0] & (1ULL << 11))) ismrmrd_acq.setFlag(ISMRMRD::ISMRMRD_ACQ_LAST_IN_REPETITION);

    /// if a line is both image and ref, then do not set the ref flag
    if ((scanhead.aulEvalInfoMask[0] & (1ULL << 23))) {
        ismrmrd_acq.setFlag(ISMRMRD::ISMRMRD_ACQ_IS_PARALLEL_CALIBRATION_AND_IMAGING);
    } else {
        if ((scanhead.aulEvalInfoMask[0] & (1ULL << 22)))
            ismrmrd_acq.setFlag(
                    ISMRMRD::ISMRMRD_ACQ_IS_PARALLEL_CALIBRATION);
    }

    if ((scanhead.aulEvalInfoMask[0] & (1ULL << 24))) ismrmrd_acq.setFlag(ISMRMRD::ISMRMRD_ACQ_IS_REVERSE);
    if ((scanhead.aulEvalInfoMask[0] & (1ULL << 11))) ismrmrd_acq.setFlag(ISMRMRD::ISMRMRD_ACQ_LAST_IN_MEASUREMENT);
    if ((scanhead.aulEvalInfoMask[0] & (1ULL << 21))) ismrmrd_acq.setFlag(ISMRMRD::ISMRMRD_ACQ_IS_PHASECORR_DATA);
    if ((scanhead.aulEvalInfoMask[0] & (1ULL << 1))) ismrmrd_acq.setFlag(ISMRMRD::ISMRMRD_ACQ_IS_NAVIGATION_DATA);
    if ((scanhead.aulEvalInfoMask[0] & (1ULL << 1))) ismrmrd_acq.setFlag(ISMRMRD::ISMRMRD_ACQ_IS_RTFEEDBACK_DATA);
    if ((scanhead.aulEvalInfoMask[0] & (1ULL << 2))) ismrmrd_acq.setFlag(ISMRMRD::ISMRMRD_ACQ_IS_HPFEEDBACK_DATA);
    if ((scanhead.aulEvalInfoMask[0] & (1ULL << 51))) ismrmrd_acq.setFlag(ISMRMRD::ISMRMRD_ACQ_IS_DUMMYSCAN_DATA);
    if ((scanhead.aulEvalInfoMask[0] & (1ULL << 10)))
        ismrmrd_acq.setFlag(
                ISMRMRD::ISMRMRD_ACQ_IS_SURFACECOILCORRECTIONSCAN_DATA);
    if ((scanhead.aulEvalInfoMask[0] & (1ULL << 5))) ismrmrd_acq.setFlag(ISMRMRD::ISMRMRD_ACQ_IS_DUMMYSCAN_DATA);
    // if ((scanhead.aulEvalInfoMask[0] & (1ULL << 1))) ismrmrd_acq.setFlag(ISMRMRD::ISMRMRD_ACQ_LAST_IN_REPETITION);

    if ((scanhead.aulEvalInfoMask[0] & (1ULL << 46))) ismrmrd_acq.setFlag(ISMRMRD::ISMRMRD_ACQ_LAST_IN_MEASUREMENT);

    if ((flash_pat_ref_scan) & (ismrmrd_acq.isFlagSet(ISMRMRD::ISMRMRD_ACQ_IS_PARALLEL_CALIBRATION))) {
        // For some sequences the PAT Reference data is collected using a different encoding space
        // e.g. EPI scans with FLASH PAT Reference
        // enabled by command line option
        // TODO: it is likely that the dwell time is not set properly for this type of acquisition
        ismrmrd_acq.encoding_space_ref() = 1;
    }

    if ((trajectory == Trajectory::TRAJECTORY_SPIRAL) & !(ismrmrd_acq.isFlagSet(
            ISMRMRD::ISMRMRD_ACQ_IS_NOISE_MEASUREMENT))) { //Spiral and not noise, we will add the trajectory to the data

        // from above we have the following
        // traj_dim[0] = dimensionality (2)
        // traj_dim[1] = ngrad i.e. points per interleaf
        // traj_dim[2] = no. of interleaves
        // and
        // traj.getData() is a float * pointer to the trajectory stored
        // kspace_encode_step_1 is the interleaf number

        // Set the acquisition number of samples, channels and trajectory dimensions
        // this reallocates the memory
        auto traj_dim = traj.getDims();
        ismrmrd_acq.resize(scanhead.ushSamplesInScan,
                           scanhead.ushUsedChannels,
                           traj_dim[0]);

        unsigned long traj_samples_to_copy = ismrmrd_acq.number_of_samples();
        if (traj_dim[1] < traj_samples_to_copy) {
            traj_samples_to_copy = (unsigned long) traj_dim[1];
            ismrmrd_acq.discard_post() = (uint16_t) (ismrmrd_acq.number_of_samples() - traj_samples_to_copy);
        }
        float *t_ptr = &traj.getDataPtr()[traj_dim[0] * traj_dim[1] * ismrmrd_acq.idx().kspace_encode_step_1];
        memcpy((void *) ismrmrd_acq.getTrajPtr(), t_ptr, sizeof(float) * traj_dim[0] * traj_samples_to_copy);
    } else { //No trajectory
        // Set the acquisition number of samples, channels and trajectory dimensions
        // this reallocates the memory
        ismrmrd_acq.resize(scanhead.ushSamplesInScan, scanhead.ushUsedChannels);
    }

    for (unsigned int c = 0; c < ismrmrd_acq.active_channels(); c++) {
        memcpy((complex_float_t *) &(ismrmrd_acq.getDataPtr()[c * ismrmrd_acq.number_of_samples()]),
               &channels[c].data[0], ismrmrd_acq.number_of_samples() * sizeof(complex_float_t));
    }


    if (scanhead.ulScanCounter % 1000 == 0) {
        std::cout << "wrote scan : " << scanhead.ulScanCounter << std::endl;
    }

    return ismrmrd_acq;
}

std::tuple<std::vector<uint32_t>, std::vector<uint32_t>> unpack_pmu(const std::vector<PMUdata> &data) {

    auto tup = std::make_tuple(std::vector<uint32_t>(), std::vector<uint32_t>());
    std::get<0>(tup).reserve(data.size());
    std::get<1>(tup).reserve(data.size());

    for (auto d : data) {

        std::get<0>(tup).push_back(d.data);
        std::get<1>(tup).push_back(d.trigger);
    }
    return tup;
}


void makeWaveformHeader(ISMRMRD::IsmrmrdHeader &header) {

    if (!header.waveformInformation.size()) {
        for (int learning_phase = false; learning_phase <= true; learning_phase++) {
            ISMRMRD::WaveformInformation info;
            ISMRMRD::UserParameterLong userParam;
            ISMRMRD::UserParameterString userParamString;
            userParamString.name = "Phase";
            if (learning_phase) {
                userParamString.value = "Learning";
            } else {
                userParamString.value = "Acquisition";
            }

            userParam.name = "TriggerChannel";
            userParam.value = 4; //Trigger is stored in 5th channel for ECG
            info.waveformName = "ECG";
            info.waveformType = ISMRMRD::WaveformType::ECG;
            info.userParameters = ISMRMRD::UserParameters();
            info.userParameters.get().userParameterLong.push_back(userParam);
            header.waveformInformation.push_back(info);


            info.waveformName = "PULS";
            info.waveformType = ISMRMRD::WaveformType::PULSE;
            info.userParameters.get().userParameterLong[0].value = 1; //Trigger is storend in 2nd channel everything else
            header.waveformInformation.push_back(info);

            info.waveformName = "RESP";
            info.waveformType = ISMRMRD::WaveformType::RESPIRATORY;
            header.waveformInformation.push_back(info);

            info.waveformName = "EXT1";
            info.waveformType = ISMRMRD::WaveformType::OTHER;
            header.waveformInformation.push_back(info);

            info.waveformName = "EXT2";
            info.waveformType = ISMRMRD::WaveformType::OTHER;
            header.waveformInformation.push_back(info);
        }

    }


}

const std::map<PMU_Type, int> waveformId = {{PMU_Type::ECG1, 0},
                                            {PMU_Type::ECG2, 0},
                                            {PMU_Type::ECG3, 0},
                                            {PMU_Type::ECG4, 0},
                                            {PMU_Type::PULS, 1},
                                            {PMU_Type::RESP, 2},
                                            {PMU_Type::EXT1, 3},
                                            {PMU_Type::EXT2, 4}};

//It appears Siemens hard-codes sample times for their PMU systems, which sounds suspicious
//const std::map<PMU_Type, float> sample_time_us = {{PMU_Type::ECG1,2500},{PMU_Type::ECG2,2500},{PMU_Type::ECG3,2500},{PMU_Type::ECG4,2500},
//                                               {PMU_Type::PULS,5000},
//                                               {PMU_Type::RESP,20000},
//                                               {PMU_Type::EXT1,20000},
//                                               {PMU_Type::EXT2,20000}};

std::set<PMU_Type> PMU_Types = {PMU_Type::ECG1, PMU_Type::ECG2, PMU_Type::ECG3, PMU_Type::ECG4, PMU_Type::PULS,
                                PMU_Type::RESP, PMU_Type::EXT1, PMU_Type::EXT2, PMU_Type::END};

std::vector<ISMRMRD::Waveform> readSyncdata(std::ifstream &siemens_dat, bool VBFILE, unsigned long acquisitions,
                                            uint32_t dma_length, sScanHeader scanheader, ISMRMRD::IsmrmrdHeader &header,
                                            long last_scan_counter) {

    size_t len = 0;
    if (VBFILE) {
        len = dma_length - sizeof(sMDH);
        //Is VB magic? For now let's assume it's not, and that this is just Siemens secret sauce.
        siemens_dat.seekg(len, siemens_dat.cur);
        return std::vector<ISMRMRD::Waveform>();
    } else {
        len = dma_length - sizeof(sScanHeader);

//        siemens_dat.seekg(len,siemens_dat.cur);
//        return std::vector<ISMRMRD::Waveform>();
        auto cur_pos = siemens_dat.tellg();
        uint32_t packetSize;
        siemens_dat.read((char *) &packetSize, sizeof(uint32_t));
        std::string packedID;
        {
            char packedIDArr[52];
            siemens_dat.read(packedIDArr, 52);
            packedID = packedIDArr;

        }

        if (packedID.find("PMU") == packedID.npos) { //packedID indicates this isn't PMU data, so let's jump ship.
            siemens_dat.seekg(cur_pos);
            siemens_dat.seekg(len, siemens_dat.cur);
            return std::vector<ISMRMRD::Waveform>();

        }

        bool learning_phase = packedID.find("PMULearnPhase") != packedID.npos;

        uint32_t swappedFlag, timestamp0, timestamp, packerNr, duration;

        siemens_dat.read((char *) &swappedFlag, sizeof(uint32_t));
        siemens_dat.read((char *) &timestamp0, sizeof(uint32_t));
        siemens_dat.read((char *) &timestamp, sizeof(uint32_t));
        siemens_dat.read((char *) &packerNr, sizeof(uint32_t));
        siemens_dat.read((char *) &duration, sizeof(uint32_t));

        PMU_Type magic;
        siemens_dat.read((char *) &magic, sizeof(uint32_t));
        //Read in all the PMU data first, to figure out if we have multiple ECGs.
        std::map<PMU_Type, std::tuple<std::vector<PMUdata>, uint32_t >> pmu_map;
        std::set<PMU_Type> ecg_types = {PMU_Type::ECG1, PMU_Type::ECG2, PMU_Type::ECG3, PMU_Type::ECG4};
        std::map<PMU_Type, std::tuple<std::vector<PMUdata>, uint32_t >> ecg_map;
        while (magic != PMU_Type::END) {
            //Read and store period
            uint32_t period;

            siemens_dat.read((char *) &period, sizeof(uint32_t));

            //Allocate and read data
            std::vector<PMUdata> data(duration / period);
            siemens_dat.read((char *) data.data(), data.size() * sizeof(PMUdata));
            //Split into ECG and PMU sets.
            if (ecg_types.count(magic)) {
                ecg_map[magic] = std::make_tuple(std::move(data), period);
            } else {
                pmu_map[magic] = std::make_tuple(std::move(data), period);
            }
            //Read next tag
            siemens_dat.read((char *) &magic, sizeof(uint32_t));
            if (!PMU_Types.count(magic))
                throw std::runtime_error("Malformed file");


        }

        //Have to handle ECG seperately.

        std::vector<ISMRMRD::Waveform> waveforms;
        waveforms.reserve(5);
        if (ecg_map.size() > 0 || pmu_map.size() > 0) {

            if (ecg_map.size() > 0) {

                size_t channels = ecg_map.size();
                size_t number_of_elements = std::get<0>(ecg_map.begin()->second).size();

                auto ecg_waveform = ISMRMRD::Waveform(number_of_elements, channels + 1);
                ecg_waveform.head.waveform_id = waveformId.at(PMU_Type::ECG1) + 5 * learning_phase;

                uint32_t *ecg_waveform_data = ecg_waveform.data;

                uint32_t *trigger_data = ecg_waveform_data + number_of_elements * channels;
                std::fill(trigger_data, trigger_data + number_of_elements, 0);
                //Copy in the data
                for (auto key_val : ecg_map) {
                    auto tup = unpack_pmu(std::get<0>(key_val.second));
                    auto &data = std::get<0>(tup);
                    auto &trigger = std::get<1>(tup);

                    std::copy(data.begin(), data.end(), ecg_waveform_data);
                    ecg_waveform_data += data.size();

                    for (auto i = 0; i < number_of_elements; i++) trigger_data[i] |= trigger[i];

                }

//                ecg_waveform.head.sample_time_us = sample_time_us.at(PMU_Type::ECG1);
                waveforms.push_back(std::move(ecg_waveform));


            }


            for (auto key_val : pmu_map) {
                auto tup = unpack_pmu(std::get<0>(key_val.second));
                auto &data = std::get<0>(tup);
                auto &trigger = std::get<1>(tup);

                auto waveform = ISMRMRD::Waveform(data.size(), 2);
                waveform.head.waveform_id = waveformId.at(key_val.first) + 5 * learning_phase;
                std::copy(data.begin(), data.end(), waveform.data);

                std::copy(trigger.begin(), trigger.end(), waveform.data + data.size());

//                waveform.head.sample_time_us = sample_time_us.at(key_val.first);
                waveforms.push_back(std::move(waveform));
            }
            //Figure out number of ECG channels


        }


        for (auto &waveform : waveforms) {
            waveform.head.time_stamp = timestamp;
            waveform.head.measurement_uid = scanheader.lMeasUID;
            waveform.head.scan_counter = last_scan_counter;
            waveform.head.sample_time_us = double(duration * 100) / waveform.head.number_of_samples;
        }

        if (waveforms.size()) makeWaveformHeader(header); //Add the header if needed

        siemens_dat.seekg(cur_pos);
        siemens_dat.seekg(len, siemens_dat.cur);
        return waveforms;


    }
}

//
//void getsyncData(std::ifstream &siemens_dat, bool VBFILE, uint32_t dma_length) {
//    size_t len = 0;
//    if (VBFILE)
//             {
//                 len = dma_length-sizeof(sMDH);
//             }
//             else
//             {
//                 len = dma_length-sizeof(sScanHeader);
//             }
//
//    std::vector<uint8_t> syncdata(len);
//    siemens_dat.read(reinterpret_cast<char*>(&syncdata[0]), len);
//}

ISMRMRD::NDArray<float>
getTrajectory(const std::vector<std::string> &wip_double, const Trajectory &trajectory, long dwell_time_0,
              long radial_views) {
    std::vector<size_t> traj_dim;
    ISMRMRD::NDArray<float> traj;
    if (trajectory == Trajectory::TRAJECTORY_SPIRAL) {
        int nfov = 1;         /*  number of fov coefficients.             */
        int ngmax = (int) 1e5;  /*  maximum number of gradient samples      */
        double *xgrad;             /*  x-component of gradient.                */
        double *ygrad;             /*  y-component of gradient.                */
        double *x_trajectory;
        double *y_trajectory;
        double *weighting;
        int ngrad;

        double sample_time = (1.0 * dwell_time_0) * 1e-9;
        double smax = atof(wip_double[7].c_str());
        double gmax = atof(wip_double[6].c_str());
        double fov = atof(wip_double[9].c_str());
        double krmax = atof(wip_double[8].c_str());
        long interleaves = radial_views;

        /* calculate gradients */
        calc_vds(smax, gmax, sample_time, sample_time, interleaves, &fov, nfov, krmax, ngmax, &xgrad, &ygrad, &ngrad);

        /*
        std::cout << "Calculated trajectory for spiral: " << std::endl
        << "sample_time: " << sample_time << std::endl
        << "smax: " << smax << std::endl
        << "gmax: " << gmax << std::endl
        << "fov: " << fov << std::endl
        << "krmax: " << krmax << std::endl
        << "interleaves: " << interleaves << std::endl
        << "ngrad: " << ngrad << std::endl;
        */

        /* Calculate the trajectory and weights*/
        calc_traj(xgrad, ygrad, ngrad, interleaves, sample_time, krmax, &x_trajectory, &y_trajectory, &weighting);

        // 2 * number of points for each X and Y
        traj_dim.push_back(2);
        traj_dim.push_back(ngrad);
        traj_dim.push_back(interleaves);
        traj.resize(traj_dim);

        for (int i = 0; i < (ngrad * interleaves); i++) {
            traj.getDataPtr()[i * 2] = (float) (-x_trajectory[i] / 2);
            traj.getDataPtr()[i * 2 + 1] = (float) (-y_trajectory[i] / 2);
        }

        delete[] xgrad;
        delete[] ygrad;
        delete[] x_trajectory;
        delete[] y_trajectory;
        delete[] weighting;

    }
    return traj;
}

std::string parseXML(bool debug_xml, const std::string &parammap_xsl_content, std::string &schema_file_name_content,
                     const std::string xml_config) {
    xsltStylesheetPtr cur = NULL;

    xmlDocPtr doc, res, xml_doc;

    const char *params[16 + 1];

    int nbparams = 0;

    params[nbparams] = NULL;

    xmlSubstituteEntitiesDefault(1);

    xmlLoadExtDtdDefaultValue = 1;

    xml_doc = xmlParseMemory(parammap_xsl_content.c_str(), parammap_xsl_content.size());

    if (xml_doc == NULL) {
        std::stringstream sstream;
        sstream << "Error when parsing xsl parameter stylesheet...";
        throw std::runtime_error(sstream.str());

    }

    cur = xsltParseStylesheetDoc(xml_doc);
    doc = xmlParseMemory(xml_config.c_str(), xml_config.size());
    res = xsltApplyStylesheet(cur, doc, params);

    xmlChar *out_ptr = NULL;
    int xslt_length = 0;
    int xslt_result = xsltSaveResultToString(&out_ptr, &xslt_length, res, cur);

    if (xslt_result < 0) {
        std::cerr << "Failed to save converted doc to string" << std::endl;

    }

    std::string xml_result = std::string((char *) out_ptr, xslt_length);

    if (xml_file_is_valid(xml_result, schema_file_name_content) <= 0) {
        std::stringstream sstream;
        sstream << "Generated XML is not valid according to the ISMRMRD schema";
        throw std::runtime_error(sstream.str());

        if (debug_xml) {
            std::ofstream o("processed.xml");
            o.write(xml_result.c_str(), xml_result.size());
        }


    }

    xsltFreeStylesheet(cur);
    xmlFreeDoc(res);
    xmlFreeDoc(doc);

    xsltCleanupGlobals();
    xmlCleanupParser();
    return xml_result;
}

std::string readXmlConfig(bool debug_xml, const std::string &parammap_file_content, uint32_t num_buffers,
                          std::vector<MeasurementHeaderBuffer> &buffers, std::vector<std::string> &wip_double,
                          Trajectory &trajectory, long &dwell_time_0, long &max_channels, long &radial_views,
                          long *global_table_pos, std::string &baseLineString, std::string &protocol_name) {
    dwell_time_0 = 0;
    max_channels = 0;
    radial_views = 0;
    protocol_name = "";
    std::vector<std::string> wip_long;
    long center_line = 0;
    long center_partition = 0;
    long lPhaseEncodingLines = 0;
    long iNoOfFourierLines = 0;
    long lPartitions = 0;
    long iNoOfFourierPartitions = 0;
    std::string seqString;
    for (unsigned int b = 0; b < num_buffers; b++) {
        if (buffers[b].name.compare("Meas") != 0) continue;


        std::string config_buffer = std::string(&buffers[b].buf[0], buffers[b].buf.size() - 2);
        XProtocol::XNode n;

        if (debug_xml) {
            std::ofstream o("config_buffer.xprot");
            o.write(config_buffer.c_str(), config_buffer.size());
        }

        if (ParseXProtocol(config_buffer, n) < 0) {
            std::stringstream sstream;
            sstream << "Failed to parse XProtocol for buffer " << buffers[b].name;
            throw std::runtime_error(sstream.str());

        }

        //Get some parameters - wip long
        {
            const XProtocol::XNode *n2 = apply_visitor(XProtocol::getChildNodeByName("MEAS.sWipMemBlock.alFree"), n);
            if (n2) {
                wip_long = apply_visitor(XProtocol::getStringValueArray(), *n2);
            } else {
                std::cout << "Search path: MEAS.sWipMemBlock.alFree not found." << std::endl;
            }
            if (wip_long.size() == 0) {
                std::stringstream sstream;
                sstream << "Failed to find WIP long parameters";
                throw std::runtime_error(sstream.str());

            }
        }

        //Get some parameters - wip double
        {
            const XProtocol::XNode *n2 = apply_visitor(XProtocol::getChildNodeByName("MEAS.sWipMemBlock.adFree"), n);
            if (n2) {
                wip_double = apply_visitor(XProtocol::getStringValueArray(), *n2);
            } else {
                std::cout << "Search path: MEAS.sWipMemBlock.adFree not found." << std::endl;
            }
            if (wip_double.size() == 0) {
                std::stringstream sstream;
                sstream << "Failed to find WIP double parameters";
                throw std::runtime_error(sstream.str());

            }
        }

        //Get some parameters - dwell times
        {
            const XProtocol::XNode *n2 = apply_visitor(XProtocol::getChildNodeByName("MEAS.sRXSPEC.alDwellTime"), n);
            std::vector<std::string> temp;
            if (n2) {
                temp = apply_visitor(XProtocol::getStringValueArray(), *n2);
            } else {
                std::cout << "Search path: MEAS.sWipMemBlock.alFree not found." << std::endl;
            }
            if (temp.size() == 0) {
                std::stringstream sstream;
                sstream << "Failed to find dwell times";
                throw std::runtime_error(sstream.str());

            } else {
                dwell_time_0 = atoi(temp[0].c_str());
            }
        }

        //Get some parameters - trajectory
        {
            const XProtocol::XNode *n2 = apply_visitor(XProtocol::getChildNodeByName("MEAS.sKSpace.ucTrajectory"), n);
            std::vector<std::string> temp;
            if (n2) {
                temp = apply_visitor(XProtocol::getStringValueArray(), *n2);
            } else {
                std::cout << "Search path: MEAS.sKSpace.ucTrajectory not found." << std::endl;
            }
            if (temp.size() != 1) {
                std::stringstream sstream;
                sstream << "Failed to find appropriate trajectory array";
                throw std::runtime_error(sstream.str());

            } else {

                int traj = atoi(temp[0].c_str());
                trajectory = Trajectory(traj);
                std::cout << "Trajectory is: " << traj << std::endl;
            }
        }

        //Get some parameters - max channels
        {
            const XProtocol::XNode *n2 = apply_visitor(XProtocol::getChildNodeByName("YAPS.iMaxNoOfRxChannels"), n);
            std::vector<std::string> temp;
            if (n2) {
                temp = apply_visitor(XProtocol::getStringValueArray(), *n2);
            } else {
                std::cout << "YAPS.iMaxNoOfRxChannels" << std::endl;
            }
            if (temp.size() != 1) {
                std::stringstream sstream;
                sstream << "Failed to find YAPS.iMaxNoOfRxChannels array";
                throw std::runtime_error(sstream.str());

            } else {
                max_channels = atoi(temp[0].c_str());
            }
        }

        //Get some parameters - cartesian encoding bits
        {
            // get the center line parameters
            const XProtocol::XNode *n2 = apply_visitor(
                    XProtocol::getChildNodeByName("MEAS.sKSpace.lPhaseEncodingLines"), n);
            std::vector<std::string> temp;
            if (n2) {
                temp = apply_visitor(XProtocol::getStringValueArray(), *n2);
            } else {
                std::cout << "MEAS.sKSpace.lPhaseEncodingLines not found" << std::endl;
            }
            if (temp.size() != 1) {
                std::stringstream sstream;
                sstream << "Failed to find MEAS.sKSpace.lPhaseEncodingLines array";
                throw std::runtime_error(sstream.str());

            } else {
                lPhaseEncodingLines = atoi(temp[0].c_str());
            }

            n2 = apply_visitor(XProtocol::getChildNodeByName("YAPS.iNoOfFourierLines"), n);
            if (n2) {
                temp = apply_visitor(XProtocol::getStringValueArray(), *n2);
            } else {
                std::cout << "YAPS.iNoOfFourierLines not found" << std::endl;
            }
            if (temp.size() != 1) {
                std::stringstream sstream;
                sstream << "Failed to find YAPS.iNoOfFourierLines array";
                throw std::runtime_error(sstream.str());

            } else {
                iNoOfFourierLines = atoi(temp[0].c_str());
            }

            long lFirstFourierLine;
            bool has_FirstFourierLine = false;
            n2 = apply_visitor(XProtocol::getChildNodeByName("YAPS.lFirstFourierLine"), n);
            if (n2) {
                temp = apply_visitor(XProtocol::getStringValueArray(), *n2);
            } else {
                std::cout << "YAPS.lFirstFourierLine not found" << std::endl;
            }
            if (temp.size() != 1) {
                std::cout << "Failed to find YAPS.lFirstFourierLine array" << std::endl;
                has_FirstFourierLine = false;
            } else {
                lFirstFourierLine = atoi(temp[0].c_str());
                has_FirstFourierLine = true;
            }

            // get the center partition parameters
            n2 = apply_visitor(XProtocol::getChildNodeByName("MEAS.sKSpace.lPartitions"), n);
            if (n2) {
                temp = apply_visitor(XProtocol::getStringValueArray(), *n2);
            } else {
                std::cout << "MEAS.sKSpace.lPartitions not found" << std::endl;
            }
            if (temp.size() != 1) {
                std::stringstream sstream;
                sstream << "Failed to find MEAS.sKSpace.lPartitions array";
                throw std::runtime_error(sstream.str());

            } else {
                lPartitions = atoi(temp[0].c_str());
            }

            // Note: iNoOfFourierPartitions is sometimes absent for 2D sequences
            n2 = apply_visitor(XProtocol::getChildNodeByName("YAPS.iNoOfFourierPartitions"), n);
            if (n2) {
                temp = apply_visitor(XProtocol::getStringValueArray(), *n2);
                if (temp.size() != 1) {
                    iNoOfFourierPartitions = 1;
                } else {
                    iNoOfFourierPartitions = atoi(temp[0].c_str());
                }
            } else {
                iNoOfFourierPartitions = 1;
            }

            long lFirstFourierPartition;
            bool has_FirstFourierPartition = false;
            n2 = apply_visitor(XProtocol::getChildNodeByName("YAPS.lFirstFourierPartition"), n);
            if (n2) {
                temp = apply_visitor(XProtocol::getStringValueArray(), *n2);
            } else {
                std::cout << "YAPS.lFirstFourierPartition not found" << std::endl;
            }
            if (temp.size() != 1) {
                std::cout << "Failed to find YAPS.lFirstFourierPartition array" << std::endl;
                has_FirstFourierPartition = false;
            } else {
                lFirstFourierPartition = atoi(temp[0].c_str());
                has_FirstFourierPartition = true;
            }

            // set the values
            if (has_FirstFourierLine) // bottom half for partial fourier
            {
                center_line = lPhaseEncodingLines / 2 - (lPhaseEncodingLines - iNoOfFourierLines);
            } else {
                center_line = lPhaseEncodingLines / 2;
            }

            if (iNoOfFourierPartitions > 1) {
                // 3D
                if (has_FirstFourierPartition) // bottom half for partial fourier
                {
                    center_partition = lPartitions / 2 - (lPartitions - iNoOfFourierPartitions);
                } else {
                    center_partition = lPartitions / 2;
                }
            } else {
                // 2D
                center_partition = 0;
            }

            // for spiral sequences the center_line and center_partition are zero
            if (trajectory == Trajectory::TRAJECTORY_SPIRAL) {
                center_line = 0;
                center_partition = 0;
            }

            std::cout << "center_line = " << center_line << std::endl;
            std::cout << "center_partition = " << center_partition << std::endl;
        }

        //Get some parameters - radial views
        {
            const XProtocol::XNode *n2 = apply_visitor(XProtocol::getChildNodeByName("MEAS.sKSpace.lRadialViews"), n);
            std::vector<std::string> temp;
            if (n2) {
                temp = apply_visitor(XProtocol::getStringValueArray(), *n2);
            } else {
                std::cout << "MEAS.sKSpace.lRadialViews not found" << std::endl;
            }
            if (temp.size() != 1) {
                std::stringstream sstream;
                sstream << "Failed to find YAPS.MEAS.sKSpace.lRadialViews array";
                throw std::runtime_error(sstream.str());

            } else {
                radial_views = atoi(temp[0].c_str());
            }
        }
            //Get some parameters - global table position
            {
                const XProtocol::XNode* n2 = apply_visitor(XProtocol::getChildNodeByName("DICOM.lGlobalTablePosSag"), n);
                std::vector<std::string> temp;
                if (n2) {
                    temp = apply_visitor(XProtocol::getStringValueArray(), *n2);
                    if (temp.size() != 1)
                    {
                        global_table_pos[0] = 0;
                    }
                    else
                    {
                        global_table_pos[0] = atol(temp[0].c_str());
                    }
                }
                else {
                    std::cout << "DICOM.lGlobalTablePosSag not found" << std::endl;
                    global_table_pos[0] = 0;
                }

        n2 = apply_visitor(XProtocol::getChildNodeByName("DICOM.lGlobalTablePosCor"), n);
                if (n2) {
                    temp = apply_visitor(XProtocol::getStringValueArray(), *n2);
                    if (temp.size() != 1)
                    {
                        global_table_pos[1] = 0;
                    }
                    else
                    {
                        global_table_pos[1] = atol(temp[0].c_str());
                    }
                }
                else {
                    std::cout << "DICOM.lGlobalTablePosCor not found" << std::endl;
                    global_table_pos[1] = 0;
                }

                n2 = apply_visitor(XProtocol::getChildNodeByName("DICOM.lGlobalTablePosTra"), n);
                if (n2) {
                    temp = apply_visitor(XProtocol::getStringValueArray(), *n2);
                    if (temp.size() != 1)
                    {
                        global_table_pos[2] = 0;
                    }
                    else
                    {
                        global_table_pos[2] = atol(temp[0].c_str());
                    }
                }
                else {
                    std::cout << "DICOM.lGlobalTablePosTra not found" << std::endl;
                    global_table_pos[2] = 0;
                }
            }//Get some parameters - protocol name
        {
            const XProtocol::XNode *n2 = apply_visitor(XProtocol::getChildNodeByName("HEADER.tProtocolName"), n);
            std::vector<std::string> temp;
            if (n2) {
                temp = apply_visitor(XProtocol::getStringValueArray(), *n2);
            } else {
                std::cout << "HEADER.tProtocolName not found" << std::endl;
            }
            if (temp.size() != 1) {
                std::stringstream sstream;
                sstream << "Failed to find HEADER.tProtocolName";
                throw std::runtime_error(sstream.str());

            } else {
                protocol_name = temp[0];
            }
        }

        // Get some parameters - base line
        {
            const XProtocol::XNode *n2 = apply_visitor(
                    XProtocol::getChildNodeByName("MEAS.sProtConsistencyInfo.tBaselineString"), n);
            std::vector<std::string> temp;
            if (n2) {
                temp = apply_visitor(XProtocol::getStringValueArray(), *n2);
            }
            if (temp.size() > 0) {
                baseLineString = temp[0];
            }
        }

        if (baseLineString.empty()) {
            const XProtocol::XNode *n2 = apply_visitor(
                    XProtocol::getChildNodeByName("MEAS.sProtConsistencyInfo.tMeasuredBaselineString"), n);
            std::vector<std::string> temp;
            if (n2) {
                temp = apply_visitor(XProtocol::getStringValueArray(), *n2);
            }
            if (temp.size() > 0) {
                baseLineString = temp[0];
            }
        }

        if (baseLineString.empty()) {
            std::cout << "Failed to find MEAS.sProtConsistencyInfo.tBaselineString/tMeasuredBaselineString"
                      << std::endl;
        }

        //xml_config = ProcessParameterMap(n, parammap_file);
        return ProcessParameterMap(n, parammap_file_content.c_str());


    }
    throw std::runtime_error("No Meas buffer found in Siemens dataset");
}

std::vector<MeasurementHeaderBuffer> readMeasurementHeaderBuffers(std::ifstream &siemens_dat, uint32_t num_buffers) {
    auto buffers = std::vector<MeasurementHeaderBuffer>(num_buffers);

    std::cout << "Number of parameter buffers: " << num_buffers << std::endl;

    char tmp_bufname[32];
    for (int b = 0; b < num_buffers; b++) {
        siemens_dat.getline(tmp_bufname, 32, '\0');
        std::cout << "Buffer Name: " << tmp_bufname << std::endl;
        buffers[b].name = std::string(tmp_bufname);
        uint32_t buflen = 0;
        siemens_dat.read((char *) (&buflen), sizeof(buflen));
        char *bytebuf = new char[buflen + 1];
        bytebuf[buflen] = 0;
        siemens_dat.read(bytebuf, buflen);
        std::wstring output = utf_to_utf<wchar_t>(bytebuf, bytebuf + buflen);
        buffers[b].buf = ws2s(output);
        delete[] bytebuf;
    }
    return buffers;
}

std::vector<MrParcRaidFileEntry>
readParcFileEntries(std::ifstream &siemens_dat, const MrParcRaidFileHeader &ParcRaidHead, bool VBFILE) {
    std::vector<MrParcRaidFileEntry> ParcFileEntries(64);

    if (VBFILE) {
        std::cout << "VB line file detected." << std::endl;
        //In case of VB file, we are just going to fill these with zeros. It doesn't exist.
        for (unsigned int i = 0; i < 64; i++) {
            memset(&ParcFileEntries[i], 0, sizeof(MrParcRaidFileEntry));
        }

        ParcFileEntries[0].off_ = 0;
        siemens_dat.seekg(0, std::ios_base::end); //Rewind a bit, we have no raid file header.
        ParcFileEntries[0].len_ = siemens_dat.tellg(); //This is the whole size of the dat file
        siemens_dat.seekg(0, std::ios_base::beg); //Rewind a bit, we have no raid file header.

        std::cout << "Protocol name: " << ParcFileEntries[0].protName_ << std::endl; // blank
    } else {
        std::cout << "VD line file detected." << std::endl;
        for (unsigned int i = 0; i < 64; i++) {
            siemens_dat.read((char *) (&ParcFileEntries[i]), sizeof(MrParcRaidFileEntry));

            if (i < ParcRaidHead.count_) {
                std::cout << "Protocol name: " << ParcFileEntries[i].protName_ << std::endl;
            }
        }
    }
    return ParcFileEntries;
}

std::string getparammap_file_content(const std::string &parammap_file, const std::string &usermap_file, bool VBFILE) {
    std::string parammap_file_content;
    if (VBFILE) {
        if (parammap_file.length() == 0) {
            // If the user did not specify any parameter map file
            if (usermap_file.length() == 0) {
                parammap_file_content = load_embedded("IsmrmrdParameterMap_Siemens_VB17.xml");
                std::cout << "Parameter map file is: IsmrmrdParameterMap_Siemens_VB17.xml" << std::endl;
            }
                // If the user specified only a user-supplied parameter map file
            else {
                std::ifstream f(usermap_file.c_str());
                if (!f) {
                    std::stringstream sstream;
                    sstream << "Parameter map file: " << usermap_file << " does not exist.";
                    throw std::runtime_error(sstream.str());

                }

                std::cout << "Parameter map file is: " << usermap_file << std::endl;
                std::string str_f((std::istreambuf_iterator<char>(f)), std::istreambuf_iterator<char>());
                parammap_file_content = str_f;
            }
        } else {
            // If the user specified both an embedded and user-supplied parameter map file
            if (usermap_file.length() > 0) {
                std::stringstream sstream;
                sstream << "Cannot specify a user-supplied parameter map XML file AND embedded XML file";
                throw std::runtime_error(sstream.str());

            }
            // The user specified an embedded parameter map file only
            parammap_file_content = load_embedded(parammap_file);
            std::cout << "Parameter map file is: " << parammap_file << std::endl;
        }
    } else {
        if (parammap_file.length() == 0) {
            // If the user did not specify any parameter map file
            if (usermap_file.length() == 0) {
                parammap_file_content = load_embedded("IsmrmrdParameterMap_Siemens.xml");
                std::cout << "Parameter map file is: IsmrmrdParameterMap_Siemens.xml" << std::endl;
            }
                // If the user specified only a user-supplied parameter map file
            else {
                std::ifstream f(usermap_file.c_str());
                if (!f) {
                    std::stringstream sstream;
                    sstream << "Parameter map file: " << usermap_file << " does not exist.";
                    throw std::runtime_error(sstream.str());

                }

                std::cout << "Parameter map file is: " << usermap_file << std::endl;
                std::string str_f((std::istreambuf_iterator<char>(f)), std::istreambuf_iterator<char>());
                parammap_file_content = str_f;
            }
        } else {
            // If the user specified both an embedded and user-supplied parameter map file
            if (usermap_file.length() > 0) {
                std::stringstream sstream;
                sstream << "Cannot specify a user-supplied parameter map XML file AND embedded XML file";
                throw std::runtime_error(sstream.str());

            }
            // The user specified an embedded parameter map file only
            parammap_file_content = load_embedded(parammap_file);
            std::cout << "Parameter map file is: " << parammap_file << std::endl;
        }
    }
    return parammap_file_content;
}<|MERGE_RESOLUTION|>--- conflicted
+++ resolved
@@ -223,16 +223,12 @@
 
         if (study_date_needed || study_time_needed) {
             ISMRMRD::StudyInformation study;
-<<<<<<< HEAD
+
             if(h.studyInformation)
                 study = h.studyInformation;
             
             if(study_date_needed && !study_date.empty())
             {
-=======
-
-            if (study_date_needed && !study_date.empty()) {
->>>>>>> 2cc1e831
                 study.studyDate.set(study_date);
                 std::cout << "Study date: " << study_date << std::endl;
             }
