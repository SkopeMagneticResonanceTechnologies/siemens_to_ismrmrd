--- conflicted
+++ resolved
@@ -594,18 +594,12 @@
     }
     std::cout << "Siemens file is: " << siemens_dat_filename << std::endl;
 
-<<<<<<< HEAD
     if (ismrmrd_file.empty())
     {
         boost::filesystem::path siemens_dat_path(siemens_dat_filename);
         ismrmrd_file = siemens_dat_path.replace_extension(".mrd").string();
         std::cout << "Output file not specified -- using " << ismrmrd_file << std::endl;
     }
-=======
-
-
-
->>>>>>> 572560c9
 
     std::string schema_file_name_content = load_embedded("ismrmrd.xsd");
 
