#ifndef WIN32
#include <libxml/parser.h>
#include <libxml/xmlschemas.h>
#include <libxml/xmlmemory.h>
#include <libxml/debugXML.h>
#include <libxml/HTMLtree.h>
#include <libxml/xmlIO.h>
#include <libxml/xinclude.h>
#include <libxml/catalog.h>
#include <libxslt/xslt.h>
#include <libxslt/xsltInternals.h>
#include <libxslt/transform.h>
#include <libxslt/xsltutils.h>
#endif //WIN32

#ifdef WIN32
    #include <windows.h>
    #include <Shlwapi.h>
    #pragma comment(lib, "shlwapi.lib")
#endif // WIN32

#include "siemensraw.h"
#include "base64.h"
<<<<<<< HEAD

#include "ConverterXml.h"
=======
>>>>>>> 6b43252f
#include "XNode.h"
#include "ConverterXml.h"

#include "ismrmrd/ismrmrd.h"
#include "ismrmrd/dataset.h"

#include <boost/program_options.hpp>
namespace po = boost::program_options;

#include <iomanip>

#include <iostream>
#include <string>
#include <fstream>
#include <sstream>
#include <streambuf>
#include <utility>

#include <typeinfo>

// defined in generated defaults.cpp
extern void initializeEmbeddedFiles(void);
extern std::map<std::string, std::string> global_embedded_files;


struct MysteryData
{
    char mysteryData[160];
};

//////////////////////////////////////////
// These are used in converters         //
// hdf5 style variable length sequences //
//////////////////////////////////////////
typedef struct {
    size_t len; /* Length of VL data (in base type units) */
    void *p;    /* Pointer to VL data */
} hvl_t;

struct sChannelHeader_with_data
{
	sChannelHeader channelHeader;
	hvl_t data;
};

void ClearsChannelHeader_with_data(sChannelHeader_with_data* b)
{
	if (b->data.len) {
		if (b->data.p) {
			complex_float_t* ptr = reinterpret_cast<complex_float_t*>(b->data.p);
			delete [] ptr;
		}
		b->data.p = 0;
		b->data.len = 0;
	}
}

struct sScanHeader_with_data
{
	sScanHeader scanHeader;
	hvl_t data;
};

struct sScanHeader_with_syncdata
{
	sScanHeader scanHeader;
	uint32_t last_scan_counter;
	hvl_t syncdata;
};

void ClearsScanHeader_with_data(sScanHeader_with_data* c)
{
	if (c->data.len) {
		if (c->data.p) {
			for (unsigned int i = 0; i < c->data.len; i++) {
				sChannelHeader_with_data* ptr = reinterpret_cast<sChannelHeader_with_data*>(c->data.p);
				ClearsChannelHeader_with_data(ptr+i);
			}
		}
		c->data.p = 0;
		c->data.len = 0;
	}
}

struct MeasurementHeaderBuffer
{
	hvl_t bufName_;
	uint32_t bufLen_;
	hvl_t buf_;
};

void ClearMeasurementHeaderBuffer(MeasurementHeaderBuffer* b)
{
	if (b->bufName_.len) {
		if (b->bufName_.p) {
			char* ptr = reinterpret_cast<char*>(b->bufName_.p);
			delete [] ptr;
		}
		b->bufName_.p = 0;
		b->bufName_.len = 0;
	}

	if (b->buf_.len) {
		if (b->buf_.p) {
			char* ptr = reinterpret_cast<char*>(b->buf_.p);
			delete [] ptr;
		}
		b->buf_.len = 0;
		b->buf_.p = 0;
	}
}

struct MeasurementHeader
{

public:
	uint32_t dma_length;
	uint32_t nr_buffers;
	hvl_t buffers;

};

void ClearMeasurementHeader(MeasurementHeader* h)
{
	if (h->buffers.len) {
		if (h->buffers.p) {
			MeasurementHeaderBuffer* ptr = reinterpret_cast<MeasurementHeaderBuffer*>(h->buffers.p);
			for (unsigned int i = 0; i < h->buffers.len; i++) {
				ClearMeasurementHeaderBuffer(ptr+i);
			}
		}
		h->buffers.p = 0;
		h->buffers.len = 0;
	}
}

void calc_vds(double slewmax,double gradmax,double Tgsample,double Tdsample,int Ninterleaves,
    double* fov, int numfov,double krmax,
    int ngmax, double** xgrad,double** ygrad,int* numgrad);


void calc_traj(double* xgrad, double* ygrad, int ngrad, int Nints, double Tgsamp, double krmax,
    double** x_trajectory, double** y_trajectory,
    double** weights);


#ifndef WIN32
int xml_file_is_valid(std::string& xml, std::string& schema_file)
{
    xmlDocPtr doc;
    //parse an XML in-memory block and build a tree.
    doc = xmlParseMemory(xml.c_str(), xml.size());

    xmlDocPtr schema_doc;
    //parse an XML in-memory block and build a tree.
    schema_doc = xmlParseMemory(schema_file.c_str(), schema_file.size());

    //Create an XML Schemas parse context for that document. NB. The document may be modified during the parsing process.
    xmlSchemaParserCtxtPtr parser_ctxt = xmlSchemaNewDocParserCtxt(schema_doc);
    if (parser_ctxt == NULL)
    {
        /* unable to create a parser context for the schema */
        xmlFreeDoc(schema_doc);
        return -2;
    }

    //parse a schema definition resource and build an internal XML Shema struture which can be used to validate instances.
    xmlSchemaPtr schema = xmlSchemaParse(parser_ctxt);
    if (schema == NULL)
    {
        /* the schema itself is not valid */
        xmlSchemaFreeParserCtxt(parser_ctxt);
        xmlFreeDoc(schema_doc);
        return -3;
    }

    //Create an XML Schemas validation context based on the given schema.
    xmlSchemaValidCtxtPtr valid_ctxt = xmlSchemaNewValidCtxt(schema);
    if (valid_ctxt == NULL)
    {
        /* unable to create a validation context for the schema */
        xmlSchemaFree(schema);
        xmlSchemaFreeParserCtxt(parser_ctxt);
        xmlFreeDoc(schema_doc);
        xmlFreeDoc(doc);
        return -4;
    }

    //Validate a document tree in memory. Takes a schema validation context and a parsed document tree
    int is_valid = (xmlSchemaValidateDoc(valid_ctxt, doc) == 0);
    xmlSchemaFreeValidCtxt(valid_ctxt);
    xmlSchemaFree(schema);
    xmlSchemaFreeParserCtxt(parser_ctxt);
    xmlFreeDoc(schema_doc);
    xmlFreeDoc(doc);

    /* force the return value to be non-negative on success */
    return is_valid ? 1 : 0;
}
#endif //WIN32


std::string get_date_time_string()
{
    time_t rawtime;
    struct tm * timeinfo;
    time ( &rawtime );
    timeinfo = localtime ( &rawtime );

    std::stringstream str;
    str << timeinfo->tm_year+1900 << "-"
        << std::setw(2) << std::setfill('0') << timeinfo->tm_mon+1
        << "-"
        << std::setw(2) << std::setfill('0') << timeinfo->tm_mday
        << " "
        << std::setw(2) << std::setfill('0') << timeinfo->tm_hour
        << ":"
        << std::setw(2) << std::setfill('0') << timeinfo->tm_min
        << ":"
        << std::setw(2) << std::setfill('0') << timeinfo->tm_sec;

    std::string ret = str.str();

    return ret;
}


bool is_number(const std::string& s)
{
    bool ret = true;
    for (unsigned int i = 0; i < s.size(); i++)
    {
        if (!std::isdigit(s.c_str()[i]))
        {
            ret = false;
            break;
        }
    }
    return ret;
}


std::string ProcessParameterMap(const XProtocol::XNode& node, const char* mapfile)
{
    TiXmlDocument out_doc;

    TiXmlDeclaration* decl = new TiXmlDeclaration( "1.0", "", "" );
    out_doc.LinkEndChild( decl );

    ConverterXMLNode out_n(&out_doc);

    //Input document
    TiXmlDocument doc;
    doc.Parse(mapfile);
    TiXmlHandle docHandle(&doc);

    TiXmlElement* parameters = docHandle.FirstChildElement("siemens").FirstChildElement("parameters").ToElement();
    if (parameters)
    {
        TiXmlNode* p = 0;
        while((p = parameters->IterateChildren( "p",  p )))
        {
            TiXmlHandle ph(p);

            TiXmlText* s = ph.FirstChildElement("s").FirstChild().ToText();
            TiXmlText* d = ph.FirstChildElement("d").FirstChild().ToText();

            if (s && d)
            {
                std::string source      = s->Value();
                std::string destination = d->Value();

                std::vector<std::string> split_path;
                boost::split( split_path, source, boost::is_any_of("."), boost::token_compress_on );

                if (is_number(split_path[0]))
                {
                    std::cout << "First element of path (" << source << ") cannot be numeric" << std::endl;
                    continue;
                }

                std::string search_path = split_path[0];
                for (unsigned int i = 1; i < split_path.size()-1; i++)
                {
                    /*
                    if (is_number(split_path[i]) && (i != split_path.size())) {
                    std::cout << "Numeric index not supported inside path for source = " << source << std::endl;
                    continue;
                    }*/

                    search_path += std::string(".") + split_path[i];
                }

                int index = -1;
                if (is_number(split_path[split_path.size()-1]))
                {
                    index = atoi(split_path[split_path.size()-1].c_str());
                }
                else
                {
                    search_path += std::string(".") + split_path[split_path.size()-1];
                }

                const XProtocol::XNode* n = boost::apply_visitor(XProtocol::getChildNodeByName(search_path), node);

                std::vector<std::string> parameters;
                if (n)
                {
                    parameters = boost::apply_visitor(XProtocol::getStringValueArray(), *n);
                }
                else
                {
                    std::cout << "Search path: " << search_path << " not found." << std::endl;
                }

                if (index >= 0)
                {
                    if (parameters.size() > index)
                    {
                        out_n.add(destination, parameters[index]);
                    }
                    else
                    {
                        std::cout << "Parameter index (" << index << ") not valid for search path " << search_path << std::endl;
                        continue;
                    }
                }
                else
                {
                    out_n.add(destination, parameters);
                }
            }
            else
            {
                std::cout << "Malformed parameter map" << std::endl;
            }
        }
    }
    else
    {
        std::cout << "Malformed parameter map (parameters section not found)" << std::endl;
        return std::string("");
    }
    return XmlToString(out_doc);
}


/// compute noise dwell time in us for dependency and built-in noise in VD/VB lines
double compute_noise_sample_in_us(size_t num_of_noise_samples_this_acq, bool isAdjustCoilSens, bool isVB)
{
    if ( isAdjustCoilSens )
    {
        return 5.0;
    }
    else if ( isVB )
    {
        return (10e6/num_of_noise_samples_this_acq/130.0);
    }
    else
    {
        return ( ((long)(76800.0/num_of_noise_samples_this_acq)) / 10.0 );
    }

    return 5.0;
}

std::string load_embedded(std::string name)
{
    std::string contents;
    std::map<std::string, std::string>::iterator it = global_embedded_files.find(name);
    if (it != global_embedded_files.end())
    {
        std::string encoded = it->second;
        contents = base64_decode(encoded);
    }
    else
    {
        std::cerr << "ERROR: File " << name << " is not embedded!" << std::endl;
        exit(1);
    }
    return contents;
}

int main(int argc, char *argv[] )
{
    std::string filename;
    unsigned int measurement_number;

    std::string parammap_file;
    std::string parammap_xsl;

    std::string usermap_file;
    std::string usermap_xsl;

    std::string schema_file_name;

    std::string ismrmrd_file;
    std::string ismrmrd_group;
    std::string date_time = get_date_time_string();

    bool debug_xml = false;
    bool flash_pat_ref_scan = false;

    bool list = false;
    std::string to_extract;

    std::string xslt_home;

    po::options_description desc("Allowed options");
    desc.add_options()
        ("help,h",                  "Produce HELP message")
        ("file,f",                  po::value<std::string>(&filename), "<SIEMENS dat file>")
        ("measNum,z",               po::value<unsigned int>(&measurement_number)->default_value(1), "<Measurement number>")
        ("pMap,m",                  po::value<std::string>(&parammap_file), "<Parameter map XML file>")
        ("pMapStyle,x",             po::value<std::string>(&parammap_xsl), "<Parameter stylesheet XSL file>")
        ("user-map",                po::value<std::string>(&usermap_file), "<Provide a parameter map XML file>")
        ("user-stylesheet",         po::value<std::string>(&usermap_xsl), "<Provide a parameter stylesheet XSL file>")
<<<<<<< HEAD
        ("output,o",                po::value<std::string>(&hdf5_file)->default_value("output.h5"), "<HDF5 output file>")
        ("outputGroup,g",           po::value<std::string>(&hdf5_group)->default_value("dataset"), "<HDF5 output group>")
=======
        ("output,o",                po::value<std::string>(&ismrmrd_file)->default_value("output.h5"), "<ISMRMRD output file>")
        ("outputGroup,g",           po::value<std::string>(&ismrmrd_group)->default_value("dataset"), "<ISMRMRD output group>")
>>>>>>> 6b43252f
        ("list,l",                  po::value<bool>(&list)->implicit_value(true), "<List embedded files>")
        ("extract,e",               po::value<std::string>(&to_extract), "<Extract embedded file>")
        ("debug,X",                 po::value<bool>(&debug_xml)->implicit_value(true), "<Debug XML flag>")
        ("flashPatRef,F",           po::value<bool>(&flash_pat_ref_scan)->implicit_value(true), "<FLASH PAT REF flag>")
        ;

    po::options_description display_options("Allowed options");
    display_options.add_options()
        ("help,h",                  "Produce HELP message")
        ("file,f",                  "<SIEMENS dat file>")
        ("measNum,z",               "<Measurement number>")
        ("pMap,m",                  "<Parameter map XML>")
        ("pMapStyle,x",             "<Parameter stylesheet XSL>")
        ("user-map",                "<Provide a parameter map XML file>")
        ("user-stylesheet",         "<Provide a parameter stylesheet XSL file>")
<<<<<<< HEAD
        ("output,o",                "<HDF5 output file>")
        ("outputGroup,g",           "<HDF5 output group>")
=======
        ("output,o",                "<ISMRMRD output file>")
        ("outputGroup,g",           "<ISMRMRD output group>")
>>>>>>> 6b43252f
        ("list,l",                  "<List embedded files>")
        ("extract,e",               "<Extract embedded file>")
        ("debug,X",                 "<Debug XML flag>")
        ("flashPatRef,F",           "<FLASH PAT REF flag>")
        ;

    po::variables_map vm;

    try
    {
        po::store(po::parse_command_line(argc, argv, desc), vm);
        po::notify(vm);

        if (vm.count("help"))
        {
            std::cout << display_options << "\n";
            return 1;
        }
    }

    catch(po::error& e)
    {
        std::cerr << "ERROR: " << e.what() << std::endl << std::endl;
        std::cerr << display_options << std::endl;
        return -1;
    }

    // Add all embedded files to the global_embedded_files map
    initializeEmbeddedFiles();

    if (list)
    {
        std::map<std::string, std::string>::iterator iter;
        std::cout << "Embedded Files: " << std::endl;
        for (iter = global_embedded_files.begin(); iter != global_embedded_files.end(); ++iter)
        {
            if (iter->first != "ismrmrd.xsd")
            {
                std::cout << "    " << iter->first << std::endl;
            }
        }
        return 0;
    }
    else
        if (to_extract.length() > 0)
        {
            std::string contents = load_embedded(to_extract);
            std::ofstream outfile(to_extract.c_str());
            outfile.write(contents.c_str(), contents.size());
            outfile.close();
            std::cout << to_extract << " successfully extracted. " << std::endl;
            return 0;
        }

    if (measurement_number < 1)
    {
        std::cout << "The measurement number must be positive number higher than 0" << std::endl;
        std::cout << display_options << "\n";
        return -1;
    }

    //If Siemens file is not provided, terminate the execution
    if (filename.length() == 0)
    {
        std::cout << display_options << "\n";
        return -1;
    }
    else
    {
        std::ifstream file_1(filename.c_str());
        if (!file_1)
        {
            std::cout << "Provided Siemens file can not be open or does not exist." << std::endl;
            std::cout << display_options << "\n";
            return -1;
        }
        else
        {
            std::cout << "Siemens file is: " << filename << std::endl;
        }
        file_1.close();
    }

    std::string parammap_xsl_content;
    if (parammap_xsl.length() == 0)
    {
        // If the user did not specify any stylesheet
        if (usermap_xsl.length() == 0)
        {
            parammap_xsl_content = load_embedded("IsmrmrdParameterMap_Siemens.xsl");
            std::cout << "Parameter XSL stylesheet is: IsmrmrdParameterMap_Siemens.xsl" << std::endl;
        }
        // If the user specified only a user-supplied stylesheet
        else
        {
            std::ifstream f(usermap_xsl.c_str());
            if (!f)
            {
                std::cerr << "Parameter XSL stylesheet: " << usermap_xsl << " does not exist." << std::endl;
                std::cerr << display_options << "\n";
                return -1;
            }
            else
            {
                std::cout << "Parameter XSL stylesheet is: " << usermap_xsl << std::endl;

                std::string str_f((std::istreambuf_iterator<char>(f)), std::istreambuf_iterator<char>());
                parammap_xsl_content = str_f;
            }
            f.close();
        }
    }
    else
    {
        // If the user specified both an embedded and user-supplied stylesheet
        if (usermap_xsl.length() > 0)
        {
            std::cerr << "Cannot specify a user-supplied parameter map XSL stylesheet AND embedded stylesheet" << std::endl;
            return -1;
        }
        // If the user specified an embedded stylesheet only
        else
        {
            parammap_xsl_content = load_embedded(parammap_xsl);
            std::cout << "Parameter XSL stylesheet is: " << parammap_xsl << std::endl;
        }
    }

    std::string schema_file_name_content = load_embedded("ismrmrd.xsd");

<<<<<<< HEAD
    boost::shared_ptr<ISMRMRD::IsmrmrdDataset>  ismrmrd_dataset;

    ismrmrd_dataset = boost::shared_ptr<ISMRMRD::IsmrmrdDataset>(new ISMRMRD::IsmrmrdDataset(hdf5_file.c_str(), hdf5_group.c_str()));
=======
    // Create an ISMRMRD dataset
    ISMRMRD::Dataset ismrmrd_dataset(ismrmrd_file.c_str(), ismrmrd_group.c_str(), true);
>>>>>>> 6b43252f

    std::ifstream f(filename.c_str(), std::ios::binary);

    MrParcRaidFileHeader ParcRaidHead;

    f.read((char*)(&ParcRaidHead), sizeof(MrParcRaidFileHeader));

    bool VBFILE = false;

    if (ParcRaidHead.hdSize_ > 32)
    {
        VBFILE = true;

        //Rewind, we have no raid file header.
        f.seekg(0, std::ios::beg);

        ParcRaidHead.hdSize_ = ParcRaidHead.count_;
        ParcRaidHead.count_ = 1;
    }

    else if (ParcRaidHead.hdSize_ != 0)
    {
        //This is a VB line data file
        std::cout << "Only VD line files with MrParcRaidFileHeader.hdSize_ == 0 (MR_PARC_RAID_ALLDATA) supported." << std::endl;
        std::cout << display_options << "\n";
        f.close();
        return -1;
    }

    if (!VBFILE && measurement_number > ParcRaidHead.count_)
    {
        std::cout << "The file you are trying to convert has only " << ParcRaidHead.count_ << " measurements." << std::endl;
        std::cout << "You are trying to convert measurement number: " << measurement_number << std::endl;
        std::cout << display_options << "\n";
        f.close();
        return -1;
    }

    //if it is a VB scan
    if (VBFILE && measurement_number != 1)
    {
        std::cout << "The file you are trying to convert is a VB file and it has only one measurement." << std::endl;
        std::cout << "You tried to convert measurement number: " << measurement_number << std::endl;
        std::cout << display_options << "\n";
        f.close();
        return -1;
    }

    std::string parammap_file_content;

    if (VBFILE)
    {
        if (parammap_file.length() == 0)
        {
            // If the user did not specify any parameter map file
            if (usermap_file.length() == 0)
            {
                parammap_file_content = load_embedded("IsmrmrdParameterMap_Siemens_VB17.xml");
                std::cout << "Parameter map file is: IsmrmrdParameterMap_Siemens_VB17.xml" << std::endl;
            }
            // If the user specified only a user-supplied parameter map file
            else
            {
                std::ifstream f(usermap_file.c_str());
                if (!f)
                {
                    std::cerr << "Parameter map file: " << usermap_file << " does not exist." << std::endl;
                    std::cerr << display_options << "\n";
                    return -1;
                }
                else
                {
                    std::cout << "Parameter map file is: " << usermap_file << std::endl;

                    std::string str_f((std::istreambuf_iterator<char>(f)), std::istreambuf_iterator<char>());
                    parammap_file_content = str_f;
                }
                f.close();
            }
        }
        else
        {
            // If the user specified both an embedded and user-supplied parameter map file
            if (usermap_file.length() > 0)
            {
                std::cerr << "Cannot specify a user-supplied parameter map XML file AND embedded XML file" << std::endl;
                return -1;
            }
            // If the user specified an embedded parameter map file only
            else
            {
                parammap_file_content = load_embedded(parammap_file);
                std::cout << "Parameter map file is: " << parammap_file << std::endl;
            }
        }
    }

    if (!VBFILE)
    {
        if (parammap_file.length() == 0)
        {
            // If the user did not specify any parameter map file
            if (usermap_file.length() == 0)
            {
                parammap_file_content = load_embedded("IsmrmrdParameterMap_Siemens.xml");
                std::cout << "Parameter map file is: IsmrmrdParameterMap_Siemens.xml" << std::endl;
            }
            // If the user specified only a user-supplied parameter map file
            else
            {
                std::ifstream f(usermap_file.c_str());
                if (!f)
                {
                    std::cerr << "Parameter map file: " << usermap_file << " does not exist." << std::endl;
                    std::cerr << display_options << "\n";
                    return -1;
                }
                else
                {
                    std::cout << "Parameter map file is: " << usermap_file << std::endl;

                    std::string str_f((std::istreambuf_iterator<char>(f)), std::istreambuf_iterator<char>());
                    parammap_file_content = str_f;
                }
                f.close();
            }
        }
        else
        {
            // If the user specified both an embedded and user-supplied parameter map file
            if (usermap_file.length() > 0)
            {
                std::cerr << "Cannot specify a user-supplied parameter map XML file AND embedded XML file" << std::endl;
                return -1;
            }
            // If the user specified an embedded parameter map file only
            else
            {
                parammap_file_content = load_embedded(parammap_file);
                std::cout << "Parameter map file is: " << parammap_file << std::endl;
            }
        }
    }

    std::cout << "This file contains " << ParcRaidHead.count_ << " measurement(s)." << std::endl;

    std::vector<MrParcRaidFileEntry> ParcFileEntries(64);

    if (VBFILE)
    {
        std::cout << "VB line file detected." << std::endl;
        //In case of VB file, we are just going to fill these with zeros. It doesn't exist.
        for (unsigned int i = 0; i < 64; i++)
        {
            memset(&ParcFileEntries[i], 0, sizeof(MrParcRaidFileEntry));
        }

        ParcFileEntries[0].off_ = 0;
        f.seekg(0,std::ios::end); //Rewind a bit, we have no raid file header.
        ParcFileEntries[0].len_ = f.tellg(); //This is the whole size of the dat file
        f.seekg(0,std::ios::beg); //Rewind a bit, we have no raid file header.

        std::cout << "Protocol name: " << ParcFileEntries[0].protName_ << std::endl; // blank
    }
    else
    {
        std::cout << "VD line file detected." << std::endl;
        for (unsigned int i = 0; i < 64; i++)
        {
            f.read((char*)(&ParcFileEntries[i]), sizeof(MrParcRaidFileEntry));

            if (i < ParcRaidHead.count_)
            {
                std::cout << "Protocol name: " << ParcFileEntries[i].protName_ << std::endl;
            }
        }
    }

    MysteryData mystery_data;
    MeasurementHeader mhead;

    // find the beggining of the desired measurement
    f.seekg(ParcFileEntries[measurement_number-1].off_, std::ios::beg);

    //MeasurementHeader mhead;
    f.read((char*)(&mhead.dma_length), sizeof(uint32_t));
    f.read((char*)(&mhead.nr_buffers),sizeof(uint32_t));

    //std::cout << "Measurement header DMA length: " << mhead.dma_length << std::endl;

    //Now allocate dynamic memory for the buffers
    mhead.buffers.len = mhead.nr_buffers;

    MeasurementHeaderBuffer* buffers = new MeasurementHeaderBuffer[mhead.nr_buffers];
    mhead.buffers.p = (void*)(buffers);

    std::cout << "Number of parameter buffers: " << mhead.nr_buffers << std::endl;

    char bufname_tmp[32];
    for (int b = 0; b < mhead.nr_buffers; b++)
    {
        f.getline(bufname_tmp, 32, '\0');
        std::cout << "Buffer Name: " << bufname_tmp << std::endl;
        buffers[b].bufName_.len = f.gcount() + 1;
        bufname_tmp[f.gcount()] = '\0';
        buffers[b].bufName_.p = (void*)(new char[buffers[b].bufName_.len]);
        memcpy(buffers[b].bufName_.p, bufname_tmp, buffers[b].bufName_.len);

        f.read((char*)(&buffers[b].bufLen_), sizeof(uint32_t));
        buffers[b].buf_.len = buffers[b].bufLen_;
        buffers[b].buf_.p = (void*)(new char[buffers[b].buf_.len]);
        f.read((char*)(buffers[b].buf_.p), buffers[b].buf_.len);
    }

    //We need to be on a 32 byte boundary after reading the buffers
    long long int position_in_meas = (long long int)(f.tellg()) - ParcFileEntries[measurement_number-1].off_;
    if (position_in_meas % 32)
    {
        f.seekg(32 - (position_in_meas % 32), std::ios::cur);
    }

    // Measurement header done!
    //Now we should have the measurement headers, so let's use the Meas header to create the XML parameters

    std::string xml_config;
    std::vector<std::string> wip_long;
    std::vector<std::string> wip_double;
    long trajectory = 0;
    long dwell_time_0 = 0;
    long max_channels = 0;
    long radial_views = 0;
    long center_line = 0;
    long center_partition = 0;
    long lPhaseEncodingLines = 0;
    long iNoOfFourierLines = 0;
    long lPartitions = 0;
    long iNoOfFourierPartitions = 0;
    std::string seqString;
    std::string baseLineString;

    std::string protocol_name = "";

    for (unsigned int b = 0; b < mhead.nr_buffers; b++)
    {
        if (std::string((char*)buffers[b].bufName_.p).compare("Meas") == 0)
        {
            std::string config_buffer((char*)buffers[b].buf_.p, buffers[b].buf_.len-2);//-2 because the last two character are ^@

            XProtocol::XNode n;

            if (debug_xml)
            {
                std::ofstream o("config_buffer.xprot");
                o.write(config_buffer.c_str(), config_buffer.size());
                o.close();
            }

            if (XProtocol::ParseXProtocol(const_cast<std::string&>(config_buffer),n) < 0)
            {
                std::cout << "Failed to parse XProtocol" << std::endl;
                return -1;
            }

            //Get some parameters - wip long
            {
                const XProtocol::XNode* n2 = boost::apply_visitor(XProtocol::getChildNodeByName("MEAS.sWipMemBlock.alFree"), n);
                if (n2)
                {
                    wip_long = boost::apply_visitor(XProtocol::getStringValueArray(), *n2);
                }
                else
                {
                    std::cout << "Search path: MEAS.sWipMemBlock.alFree not found." << std::endl;
                }
                if (wip_long.size() == 0)
                {
                    std::cout << "Failed to find WIP long parameters" << std::endl;
                    return -1;
                }
            }

            //Get some parameters - wip long
            {
                const XProtocol::XNode* n2 = boost::apply_visitor(XProtocol::getChildNodeByName("MEAS.sWipMemBlock.adFree"), n);
                if (n2)
                {
                    wip_double = boost::apply_visitor(XProtocol::getStringValueArray(), *n2);
                }
                else
                {
                    std::cout << "Search path: MEAS.sWipMemBlock.adFree not found." << std::endl;
                }
                if (wip_double.size() == 0)
                {
                    std::cout << "Failed to find WIP double parameters" << std::endl;
                    return -1;
                }
            }

            //Get some parameters - dwell times
            {
                const XProtocol::XNode* n2 = boost::apply_visitor(XProtocol::getChildNodeByName("MEAS.sRXSPEC.alDwellTime"), n);
                std::vector<std::string> temp;
                if (n2)
                {
                    temp = boost::apply_visitor(XProtocol::getStringValueArray(), *n2);
                }
                else
                {
                    std::cout << "Search path: MEAS.sWipMemBlock.alFree not found." << std::endl;
                }
                if (temp.size() == 0)
                {
                    std::cout << "Failed to find dwell times" << std::endl;
                    return -1;
                }
                else
                {
                    dwell_time_0 = std::atoi(temp[0].c_str());
                }
            }

            //Get some parameters - trajectory
            {
                const XProtocol::XNode* n2 = boost::apply_visitor(XProtocol::getChildNodeByName("MEAS.sKSpace.ucTrajectory"), n);
                std::vector<std::string> temp;
                if (n2)
                {
                    temp = boost::apply_visitor(XProtocol::getStringValueArray(), *n2);
                }
                else
                {
                    std::cout << "Search path: MEAS.sKSpace.ucTrajectory not found." << std::endl;
                }
                if (temp.size() != 1)
                {
                    std::cout << "Failed to find appropriate trajectory array" << std::endl;
                    return -1;
                }
                else
                {
                    trajectory = std::atoi(temp[0].c_str());
                    std::cout << "Trajectory is: " << trajectory << std::endl;
                }
            }

            //Get some parameters - max channels
            {
                const XProtocol::XNode* n2 = boost::apply_visitor(XProtocol::getChildNodeByName("YAPS.iMaxNoOfRxChannels"), n);
                std::vector<std::string> temp;
                if (n2)
                {
                    temp = boost::apply_visitor(XProtocol::getStringValueArray(), *n2);
                }
                else
                {
                    std::cout << "YAPS.iMaxNoOfRxChannels" << std::endl;
                }
                if (temp.size() != 1)
                {
                    std::cout << "Failed to find YAPS.iMaxNoOfRxChannels array" << std::endl;
                    return -1;
                }
                else
                {
                    max_channels = std::atoi(temp[0].c_str());
                }
            }

            //Get some parameters - cartesian encoding bits
            {
                // get the center line parameters
                const XProtocol::XNode* n2 = boost::apply_visitor(XProtocol::getChildNodeByName("MEAS.sKSpace.lPhaseEncodingLines"), n);
                std::vector<std::string> temp;
                if (n2)
                {
                    temp = boost::apply_visitor(XProtocol::getStringValueArray(), *n2);
                }
                else
                {
                    std::cout << "MEAS.sKSpace.lPhaseEncodingLines not found" << std::endl;
                }
                if (temp.size() != 1)
                {
                    std::cout << "Failed to find MEAS.sKSpace.lPhaseEncodingLines array" << std::endl;
                    return -1;
                }
                else
                {
                    lPhaseEncodingLines = std::atoi(temp[0].c_str());
                }

                n2 = boost::apply_visitor(XProtocol::getChildNodeByName("YAPS.iNoOfFourierLines"), n);
                if (n2)
                {
                    temp = boost::apply_visitor(XProtocol::getStringValueArray(), *n2);
                }
                else
                {
                    std::cout << "YAPS.iNoOfFourierLines not found" << std::endl;
                }
                if (temp.size() != 1)
                {
                    std::cout << "Failed to find YAPS.iNoOfFourierLines array" << std::endl;
                    return -1;
                }
                else
                {
                    iNoOfFourierLines = std::atoi(temp[0].c_str());
                }

                long lFirstFourierLine;
                bool has_FirstFourierLine = false;
                n2 = boost::apply_visitor(XProtocol::getChildNodeByName("YAPS.lFirstFourierLine"), n);
                if (n2)
                {
                    temp = boost::apply_visitor(XProtocol::getStringValueArray(), *n2);
                }
                else
                {
                    std::cout << "YAPS.lFirstFourierLine not found" << std::endl;
                }
                if (temp.size() != 1)
                {
                    std::cout << "Failed to find YAPS.lFirstFourierLine array" << std::endl;
                    has_FirstFourierLine = false;
                }
                else
                {
                    lFirstFourierLine = std::atoi(temp[0].c_str());
                    has_FirstFourierLine = true;
                }

                // get the center partition parameters
                n2 = boost::apply_visitor(XProtocol::getChildNodeByName("MEAS.sKSpace.lPartitions"), n);
                if (n2)
                {
                    temp = boost::apply_visitor(XProtocol::getStringValueArray(), *n2);
                }
                else
                {
                    std::cout << "MEAS.sKSpace.lPartitions not found" << std::endl;
                }
                if (temp.size() != 1)
                {
                    std::cout << "Failed to find MEAS.sKSpace.lPartitions array" << std::endl;
                    return -1;
                }
                else
                {
                    lPartitions = std::atoi(temp[0].c_str());
                }

                // Note: iNoOfFourierPartitions is sometimes absent for 2D sequences
                n2 = boost::apply_visitor(XProtocol::getChildNodeByName("YAPS.iNoOfFourierPartitions"), n);
                if (n2)
                {
                    temp = boost::apply_visitor(XProtocol::getStringValueArray(), *n2);
                    if (temp.size() != 1)
                    {
                        iNoOfFourierPartitions = 1;
                    }
                    else
                    {
                        iNoOfFourierPartitions = std::atoi(temp[0].c_str());
                    }
                }
                else
                {
                    iNoOfFourierPartitions = 1;
                }

                long lFirstFourierPartition;
                bool has_FirstFourierPartition = false;
                n2 = boost::apply_visitor(XProtocol::getChildNodeByName("YAPS.lFirstFourierPartition"), n);
                if (n2)
                {
                    temp = boost::apply_visitor(XProtocol::getStringValueArray(), *n2);
                }
                else
                {
                    std::cout << "YAPS.lFirstFourierPartition not found" << std::endl;
                }
                if (temp.size() != 1)
                {
                    std::cout << "Failed to find YAPS.lFirstFourierPartition array" << std::endl;
                    has_FirstFourierPartition = false;
                }
                else
                {
                    lFirstFourierPartition = std::atoi(temp[0].c_str());
                    has_FirstFourierPartition = true;
                }

                // set the values
                if ( has_FirstFourierLine ) // bottom half for partial fourier
                {
                    center_line = lPhaseEncodingLines/2 - ( lPhaseEncodingLines - iNoOfFourierLines );
                }
                else
                {
                    center_line = lPhaseEncodingLines/2;
                }

                if (iNoOfFourierPartitions > 1) {
                    // 3D
                    if ( has_FirstFourierPartition ) // bottom half for partial fourier
                    {
                        center_partition = lPartitions/2 - ( lPartitions - iNoOfFourierPartitions );
                    }
                    else
                    {
                        center_partition = lPartitions/2;
                    }
                } else {
                    // 2D
                    center_partition = 0;
                }

                // for spiral sequences the center_line and center_partition are zero
                if (trajectory == 4) {
                    center_line = 0;
                    center_partition = 0;
                }

                std::cout << "center_line = " << center_line << std::endl;
                std::cout << "center_partition = " << center_partition << std::endl;
            }

            //Get some parameters - radial views
            {
                const XProtocol::XNode* n2 = boost::apply_visitor(XProtocol::getChildNodeByName("MEAS.sKSpace.lRadialViews"), n);
                std::vector<std::string> temp;
                if (n2) {
                    temp = boost::apply_visitor(XProtocol::getStringValueArray(), *n2);
                } else {
                    std::cout << "MEAS.sKSpace.lRadialViews not found" << std::endl;
                }
                if (temp.size() != 1)
                {
                    std::cout << "Failed to find YAPS.MEAS.sKSpace.lRadialViews array" << std::endl;
                    return -1;
                }
                else
                {
                    radial_views = std::atoi(temp[0].c_str());
                }
            }

            //Get some parameters - protocol name
            {
                const XProtocol::XNode* n2 = boost::apply_visitor(XProtocol::getChildNodeByName("HEADER.tProtocolName"), n);
                std::vector<std::string> temp;
                if (n2)
                {
                    temp = boost::apply_visitor(XProtocol::getStringValueArray(), *n2);
                }
                else
                {
                    std::cout << "HEADER.tProtocolName not found" << std::endl;
                }
                if (temp.size() != 1)
                {
                    std::cout << "Failed to find HEADER.tProtocolName" << std::endl;
                    return -1;
                }
                else
                {
                    protocol_name = temp[0];
                }
            }

            // Get some parameters - base line
            {
                const XProtocol::XNode* n2 = boost::apply_visitor(XProtocol::getChildNodeByName("MEAS.sProtConsistencyInfo.tBaselineString"), n);
                std::vector<std::string> temp;
                if (n2)
                {
                    temp = boost::apply_visitor(XProtocol::getStringValueArray(), *n2);
                }
                if (temp.size() > 0)
                {
                    baseLineString = temp[0];
                }
            }

            if ( baseLineString.empty() )
            {
                const XProtocol::XNode* n2 = boost::apply_visitor(XProtocol::getChildNodeByName("MEAS.sProtConsistencyInfo.tMeasuredBaselineString"), n);
                std::vector<std::string> temp;
                if (n2)
                {
                    temp = boost::apply_visitor(XProtocol::getStringValueArray(), *n2);
                }
                if (temp.size() > 0)
                {
                    baseLineString = temp[0];
                }
            }

            if ( baseLineString.empty() )
            {
                std::cout << "Failed to find MEAS.sProtConsistencyInfo.tBaselineString/tMeasuredBaselineString" << std::endl;
            }

            //xml_config = ProcessParameterMap(n, parammap_file);
            xml_config = ProcessParameterMap(n, parammap_file_content.c_str());

            break;
        }
    }

    // whether this scan is a adjustment scan
    bool isAdjustCoilSens = false;
    if ( protocol_name == "AdjCoilSens" )
    {
        isAdjustCoilSens = true;
    }

    // whether this scan is from VB line
    bool isVB = false;
    if ( (baseLineString.find("VB17") != std::string::npos)
        || (baseLineString.find("VB15") != std::string::npos)
        || (baseLineString.find("VB13") != std::string::npos)
        || (baseLineString.find("VB11") != std::string::npos) )
    {
        isVB = true;
    }

    std::cout << "Baseline: " << baseLineString << std::endl;

    if (debug_xml)
    {
        std::ofstream o("xml_raw.xml");
        o.write(xml_config.c_str(), xml_config.size());
        o.close();
    }

    //Get rid of dynamically allocated memory in header
    {
        ClearMeasurementHeader(&mhead);
    }

#ifndef WIN32
    xsltStylesheetPtr cur = NULL;

    xmlDocPtr doc, res, xml_doc;

    const char *params[16 + 1];

    int nbparams = 0;

    params[nbparams] = NULL;

    xmlSubstituteEntitiesDefault(1);

    xmlLoadExtDtdDefaultValue = 1;

    xml_doc = xmlParseMemory(parammap_xsl_content.c_str(), parammap_xsl_content.size());

    if (xml_doc == NULL)
    {
        std::cout << "Error when parsing xsl parameter stylesheet..." << std::endl;
        return -1;
    }

    cur = xsltParseStylesheetDoc(xml_doc);
    doc = xmlParseMemory(xml_config.c_str(), xml_config.size());
    res = xsltApplyStylesheet(cur, doc, params);

    xmlChar* out_ptr = NULL;
    int xslt_length = 0;
    int xslt_result = xsltSaveResultToString(&out_ptr, &xslt_length, res, cur);

    if (xslt_result < 0)
    {
        std::cout << "Failed to save converted doc to string" << std::endl;
        return -1;
    }

    xml_config = std::string((char*)out_ptr,xslt_length);

    if (debug_xml)
    {
        std::ofstream o("processed.xml");
        o.write(xml_config.c_str(), xml_config.size());
        o.close();
    }

    if (xml_file_is_valid(xml_config, schema_file_name_content) <= 0)
    {
        std::cout << "Generated XML is not valid according to the ISMRMRD schema" << std::endl;
        return -1;
    }

    xsltFreeStylesheet(cur);
    xmlFreeDoc(res);
    xmlFreeDoc(doc);

    xsltCleanupGlobals();
    xmlCleanupParser();

#else
    std::string syscmd;
    int xsltproc_res(0);

    std::string xml_post("xml_post.xml"), xml_pre("xml_pre.xml");
<<<<<<< HEAD
	
    // Full path to the executable (including the executable file)
    char fullPath[MAX_PATH];
    
    // Full path to the executable (without executable file)
    char *rightPath;
    
	// Will contain exe path
    HMODULE hModule = GetModuleHandle(NULL);
    if (hModule != NULL)
    {
	    // When passing NULL to GetModuleHandle, it returns handle of exe itself
	    GetModuleFileName(hModule, fullPath, (sizeof(fullPath))); 
	    rightPath = fullPath;
	    PathRemoveFileSpec(rightPath);
    }
    else
    {
        std::cout << "The path to the executable is NULL" << std::endl;
	return -1;
=======

    // Full path to the executable (including the executable file)
    char fullPath[MAX_PATH];
	
    // Full path to the executable (without executable file)
    char *rightPath;
    
    // Will contain exe path
    HMODULE hModule = GetModuleHandle(NULL);
    if (hModule != NULL)
    {
	    // When passing NULL to GetModuleHandle, it returns handle of exe itself
	    GetModuleFileName(hModule, fullPath, (sizeof(fullPath))); 

		rightPath = fullPath;
		
		PathRemoveFileSpec(rightPath);
    }
    else
    {
        std::cout << "The path to the executable is NULL" << std::endl;
>>>>>>> 6b43252f
    }
	
    std::ofstream xslf("xsl_file");
    xslf.write(parammap_xsl_content.c_str(), parammap_xsl_content.size());
    xslf.close();
	
    syscmd = std::string(rightPath) + std::string("\\") + std::string("xsltproc --output xml_post.xml \"") + std::string("xsl_file") + std::string("\" xml_pre.xml");

    std::ofstream o(xml_pre.c_str());
    o.write(xml_config.c_str(), xml_config.size());
    o.close();

    xsltproc_res = system(syscmd.c_str());

    std::ifstream t(xml_post.c_str());
    xml_config = std::string((std::istreambuf_iterator<char>(t)), std::istreambuf_iterator<char>());

    if ( xsltproc_res != 0 )
    {
        std::cerr << "Failed to call up xsltproc : \t" << syscmd << std::endl;

        std::ofstream o(xml_pre.c_str());
        o.write(xml_config.c_str(), xml_config.size());
        o.close();

        xsltproc_res = system(syscmd.c_str());

        if ( xsltproc_res != 0 )
        {
            std::cerr << "Failed to generate XML header" << std::endl;
            return -1;
        }

        std::ifstream t(xml_post.c_str());
        xml_config = std::string((std::istreambuf_iterator<char>(t)),
            std::istreambuf_iterator<char>());
    }
#endif //WIN32

    ISMRMRD::AcquisitionHeader acq_head_base;
    if (ismrmrd_dataset.writeHeader(xml_config) != ISMRMRD::ISMRMRD_NOERROR )
    {
        std::cerr << "Failed to write XML header to HDF file" << std::endl;
        return -1;
    }

    //If this is a spiral acquisition, we will calculate the trajectory and add it to the individual profiles
     ISMRMRD::NDArray traj;
     std::vector<uint16_t> traj_dim;
     if (trajectory == 4)
     {
         int     nfov   = 1;         /*  number of fov coefficients.             */
         int     ngmax  = (int)1e5;  /*  maximum number of gradient samples      */
         double  *xgrad;             /*  x-component of gradient.                */
         double  *ygrad;             /*  y-component of gradient.                */
         double  *x_trajectory;
         double  *y_trajectory;
         double  *weighting;
         int     ngrad;

         double sample_time = (1.0*dwell_time_0) * 1e-9;
         double smax = std::atof(wip_double[7].c_str());
         double gmax = std::atof(wip_double[6].c_str());
         double fov = std::atof(wip_double[9].c_str());
         double krmax = std::atof(wip_double[8].c_str());
         long interleaves = radial_views;

         /*    call c-function here to calculate gradients */
         calc_vds(smax, gmax, sample_time, sample_time, interleaves, &fov, nfov, krmax, ngmax, &xgrad, &ygrad, &ngrad);

         /*
         std::cout << "Calculated trajectory for spiral: " << std::endl
         << "sample_time: " << sample_time << std::endl
         << "smax: " << smax << std::endl
         << "gmax: " << gmax << std::endl
         << "fov: " << fov << std::endl
         << "krmax: " << krmax << std::endl
         << "interleaves: " << interleaves << std::endl
         << "ngrad: " << ngrad << std::endl;
         */

         /* Calcualte the trajectory and weights*/
         calc_traj(xgrad, ygrad, ngrad, interleaves, sample_time, krmax, &x_trajectory, &y_trajectory, &weighting);

         // 2 * number of points for each X and Y
         traj_dim.push_back(2);
         traj_dim.push_back(ngrad);
         traj_dim.push_back(interleaves);

         if ( traj.setProperties(ISMRMRD::ISMRMRD_FLOAT, traj_dim) != ISMRMRD::ISMRMRD_NOERROR) {
             // TODO Throw exception
         }

         for (int i = 0; i < (ngrad*interleaves); i++)
         {
             static_cast<float*>(traj.getData())[i * 2] = (float)(-x_trajectory[i]/2);
             static_cast<float*>(traj.getData())[i * 2 + 1] = (float)(-y_trajectory[i]/2);
         }

         delete [] xgrad;
         delete [] ygrad;
         delete [] x_trajectory;
         delete [] y_trajectory;
         delete [] weighting;

     }

     uint32_t last_mask = 0;
     unsigned long int acquisitions = 1;
     unsigned long int sync_data_packets = 0;
     sMDH mdh;//For VB line
     bool first_call = true;

     while (!(last_mask & 1) && //Last scan not encountered
             (((ParcFileEntries[measurement_number-1].off_+ ParcFileEntries[measurement_number-1].len_)-f.tellg()) > sizeof(sScanHeader)))  //not reached end of measurement without acqend
     {
         size_t position_in_meas = f.tellg();
         sScanHeader_with_data scanhead;
         f.read(reinterpret_cast<char*>(&scanhead.scanHeader.ulFlagsAndDMALength), sizeof(uint32_t));

         if (VBFILE)
         {
             f.read(reinterpret_cast<char*>(&mdh) + sizeof(uint32_t), sizeof(sMDH) - sizeof(uint32_t));
             scanhead.scanHeader.lMeasUID = mdh.lMeasUID;
             scanhead.scanHeader.ulScanCounter = mdh.ulScanCounter;
             scanhead.scanHeader.ulTimeStamp = mdh.ulTimeStamp;
             scanhead.scanHeader.ulPMUTimeStamp = mdh.ulPMUTimeStamp;
             scanhead.scanHeader.ushSystemType = 0;
             scanhead.scanHeader.ulPTABPosDelay = 0;
             scanhead.scanHeader.lPTABPosX = 0;
             scanhead.scanHeader.lPTABPosY = 0;
             scanhead.scanHeader.lPTABPosZ = mdh.ushPTABPosNeg;//TODO: Modify calculation
             scanhead.scanHeader.ulReserved1 = 0;
             scanhead.scanHeader.aulEvalInfoMask[0] = mdh.aulEvalInfoMask[0];
             scanhead.scanHeader.aulEvalInfoMask[1] = mdh.aulEvalInfoMask[1];
             scanhead.scanHeader.ushSamplesInScan = mdh.ushSamplesInScan;
             scanhead.scanHeader.ushUsedChannels = mdh.ushUsedChannels;
             scanhead.scanHeader.sLC = mdh.sLC;
             scanhead.scanHeader.sCutOff = mdh.sCutOff;
             scanhead.scanHeader.ushKSpaceCentreColumn = mdh.ushKSpaceCentreColumn;
             scanhead.scanHeader.ushCoilSelect = mdh.ushCoilSelect;
             scanhead.scanHeader.fReadOutOffcentre = mdh.fReadOutOffcentre;
             scanhead.scanHeader.ulTimeSinceLastRF = mdh.ulTimeSinceLastRF;
             scanhead.scanHeader.ushKSpaceCentreLineNo = mdh.ushKSpaceCentreLineNo;
             scanhead.scanHeader.ushKSpaceCentrePartitionNo = mdh.ushKSpaceCentrePartitionNo;
             scanhead.scanHeader.sSliceData = mdh.sSliceData;
             memset(scanhead.scanHeader.aushIceProgramPara,0,sizeof(uint16_t)*24);
             memcpy(scanhead.scanHeader.aushIceProgramPara,mdh.aushIceProgramPara,8*sizeof(uint16_t));
             memset(scanhead.scanHeader.aushReservedPara,0,sizeof(uint16_t)*4);
             scanhead.scanHeader.ushApplicationCounter = 0;
             scanhead.scanHeader.ushApplicationMask = 0;
             scanhead.scanHeader.ulCRC = 0;
         }
         else
         {
             f.read(reinterpret_cast<char*>(&scanhead.scanHeader) + sizeof(uint32_t), sizeof(sScanHeader)-sizeof(uint32_t));
         }

         uint32_t dma_length = scanhead.scanHeader.ulFlagsAndDMALength & MDH_DMA_LENGTH_MASK;
         uint32_t mdh_enable_flags = scanhead.scanHeader.ulFlagsAndDMALength & MDH_ENABLE_FLAGS_MASK;


         if (scanhead.scanHeader.aulEvalInfoMask[0] & ( 1 << 5))
         { //Check if this is synch data, if so, it must be handled differently.
             sScanHeader_with_syncdata synch_data;
             synch_data.scanHeader = scanhead.scanHeader;
             synch_data.last_scan_counter = acquisitions-1;

             if (VBFILE)
             {
                 synch_data.syncdata.len = dma_length-sizeof(sMDH);
             }
             else
             {
                 synch_data.syncdata.len = dma_length-sizeof(sScanHeader);
             }
             std::vector<uint8_t> synchdatabytes(synch_data.syncdata.len);
             synch_data.syncdata.p = &synchdatabytes[0];
             f.read(reinterpret_cast<char*>(&synchdatabytes[0]), synch_data.syncdata.len);

             sync_data_packets++;
             continue;
         }

         //This check only makes sense in VD line files.
         if (!VBFILE && (scanhead.scanHeader.lMeasUID != ParcFileEntries[measurement_number-1].measId_))
         {
             //Something must have gone terribly wrong. Bail out.
             if ( first_call )
             {
                 std::cout << "Corrupted or retro-recon dataset detected (scanhead.scanHeader.lMeasUID != ParcFileEntries[" << measurement_number-1 << "].measId_)" << std::endl;
                 std::cout << "Fix the scanhead.scanHeader.lMeasUID ... " << std::endl;
                 first_call = false;
             }
             scanhead.scanHeader.lMeasUID = ParcFileEntries[measurement_number-1].measId_;
         }

         //Allocate data for channels
         scanhead.data.len = scanhead.scanHeader.ushUsedChannels;
         sChannelHeader_with_data* chan = new sChannelHeader_with_data[scanhead.data.len];
         scanhead.data.p = reinterpret_cast<void*>(chan);

         for (unsigned int c = 0; c < scanhead.scanHeader.ushUsedChannels; c++)
         {
             if (VBFILE)
             {
                 if (c > 0)
                 {
                     f.read(reinterpret_cast<char*>(&mdh), sizeof(sMDH));
                 }
                 chan[c].channelHeader.ulTypeAndChannelLength = 0;
                 chan[c].channelHeader.lMeasUID = mdh.lMeasUID;
                 chan[c].channelHeader.ulScanCounter = mdh.ulScanCounter;
                 chan[c].channelHeader.ulReserved1 = 0;
                 chan[c].channelHeader.ulSequenceTime = 0;
                 chan[c].channelHeader.ulUnused2 = 0;
                 chan[c].channelHeader.ulChannelId = mdh.ushChannelId;
                 chan[c].channelHeader.ulUnused3 = 0;
                 chan[c].channelHeader.ulCRC = 0;
             }
             else
             {
                 f.read(reinterpret_cast<char*>(&chan[c].channelHeader), sizeof(sChannelHeader));
             }
             chan[c].data.len = scanhead.scanHeader.ushSamplesInScan;
             chan[c].data.p = reinterpret_cast<void*>(new complex_float_t[chan[c].data.len]);
             f.read(reinterpret_cast<char*>(chan[c].data.p), chan[c].data.len*sizeof(complex_float_t));
         }

         acquisitions++;
         last_mask = scanhead.scanHeader.aulEvalInfoMask[0];

         if (scanhead.scanHeader.aulEvalInfoMask[0] & 1)
         {
             std::cout << "Last scan reached..." << std::endl;
             ClearsScanHeader_with_data(&scanhead);
             break;
         }

         ISMRMRD::Acquisition* ismrmrd_acq = new ISMRMRD::Acquisition;
         // Acquistion header values are zero by default
         ismrmrd_acq->measurement_uid()          = scanhead.scanHeader.lMeasUID;
         ismrmrd_acq->scan_counter()             = scanhead.scanHeader.ulScanCounter;
         ismrmrd_acq->acquisition_time_stamp()   = scanhead.scanHeader.ulTimeStamp;
         ismrmrd_acq->physiology_time_stamp()[0] = scanhead.scanHeader.ulPMUTimeStamp;
         ismrmrd_acq->number_of_samples(scanhead.scanHeader.ushSamplesInScan);
         ismrmrd_acq->available_channels()       = (uint16_t)max_channels;
         ismrmrd_acq->active_channels(scanhead.scanHeader.ushUsedChannels);
         // uint64_t channel_mask[16];     //Mask to indicate which channels are active. Support for 1024 channels
         ismrmrd_acq->discard_pre()             = scanhead.scanHeader.sCutOff.ushPre;
         ismrmrd_acq->discard_post()            = scanhead.scanHeader.sCutOff.ushPost;
         ismrmrd_acq->center_sample()           = scanhead.scanHeader.ushKSpaceCentreColumn;

         if ( scanhead.scanHeader.aulEvalInfoMask[0] & (1ULL << 25) )
         { //This is noise
             ismrmrd_acq->sample_time_us() =  compute_noise_sample_in_us(ismrmrd_acq->number_of_samples(), isAdjustCoilSens, isVB);
         }
         else
         {
             ismrmrd_acq->sample_time_us() = dwell_time_0 / 1000.0f;
         }

         ismrmrd_acq->position()[0] = scanhead.scanHeader.sSliceData.sSlicePosVec.flSag;
         ismrmrd_acq->position()[1] = scanhead.scanHeader.sSliceData.sSlicePosVec.flCor;
         ismrmrd_acq->position()[2] = scanhead.scanHeader.sSliceData.sSlicePosVec.flTra;

         // Convert Siemens quaternions to direction cosines.
         // In the Siemens convention the quaternion corresponds to a rotation matrix with columns P R S
         // Siemens stores the quaternion as (W,X,Y,Z)
         float quat[4];
         quat[0] = scanhead.scanHeader.sSliceData.aflQuaternion[1]; // X
         quat[1] = scanhead.scanHeader.sSliceData.aflQuaternion[2]; // Y
         quat[2] = scanhead.scanHeader.sSliceData.aflQuaternion[3]; // Z
         quat[3] = scanhead.scanHeader.sSliceData.aflQuaternion[0]; // W
         ISMRMRD::ismrmrd_quaternion_to_directions(  quat,
                                             ismrmrd_acq->phase_dir(),
                                             ismrmrd_acq->read_dir(),
                                             ismrmrd_acq->slice_dir());

         ismrmrd_acq->patient_table_position()[0]  = (float)scanhead.scanHeader.lPTABPosX;
         ismrmrd_acq->patient_table_position()[1]  = (float)scanhead.scanHeader.lPTABPosY;
         ismrmrd_acq->patient_table_position()[2]  = (float)scanhead.scanHeader.lPTABPosZ;

         bool fixedE1E2 = true;
         if ((scanhead.scanHeader.aulEvalInfoMask[0] & (1ULL << 25)))   fixedE1E2 = false; // noise
         if ((scanhead.scanHeader.aulEvalInfoMask[0] & (1ULL << 1)))    fixedE1E2 = false; // navigator, rt feedback
         if ((scanhead.scanHeader.aulEvalInfoMask[0] & (1ULL << 2)))    fixedE1E2 = false; // hp feedback
         if ((scanhead.scanHeader.aulEvalInfoMask[0] & (1ULL << 51)))   fixedE1E2 = false; // dummy
         if ((scanhead.scanHeader.aulEvalInfoMask[0] & (1ULL << 5)))    fixedE1E2 = false; // synch data

<<<<<<< HEAD
         ismrmrd_acq_head.idx.average                = scanhead.scanHeader.sLC.ushAcquisition;
         ismrmrd_acq_head.idx.contrast               = scanhead.scanHeader.sLC.ushEcho;

         ismrmrd_acq_head.idx.kspace_encode_step_1   = scanhead.scanHeader.sLC.ushLine;
         ismrmrd_acq_head.idx.kspace_encode_step_2   = scanhead.scanHeader.sLC.ushPartition;

         ismrmrd_acq_head.idx.phase                  = scanhead.scanHeader.sLC.ushPhase;
         ismrmrd_acq_head.idx.repetition             = scanhead.scanHeader.sLC.ushRepetition;
         ismrmrd_acq_head.idx.segment                = scanhead.scanHeader.sLC.ushSeg;
         ismrmrd_acq_head.idx.set                    = scanhead.scanHeader.sLC.ushSet;
         ismrmrd_acq_head.idx.slice                  = scanhead.scanHeader.sLC.ushSlice;
         ismrmrd_acq_head.idx.user[0]                = scanhead.scanHeader.sLC.ushIda;
         ismrmrd_acq_head.idx.user[1]                = scanhead.scanHeader.sLC.ushIdb;
         ismrmrd_acq_head.idx.user[2]                = scanhead.scanHeader.sLC.ushIdc;
         ismrmrd_acq_head.idx.user[3]                = scanhead.scanHeader.sLC.ushIdd;
         ismrmrd_acq_head.idx.user[4]                = scanhead.scanHeader.sLC.ushIde;

         // TODO: Remove this once the GTPlus can properly autodetect partial fourier
	 //       This is a major hack. Should be removed as soon as possible. 
         ismrmrd_acq_head.idx.user[5]                = scanhead.scanHeader.ushKSpaceCentreLineNo;
         ismrmrd_acq_head.idx.user[6]                = scanhead.scanHeader.ushKSpaceCentrePartitionNo;
=======
         ismrmrd_acq->idx().average              = scanhead.scanHeader.sLC.ushAcquisition;
         ismrmrd_acq->idx().contrast             = scanhead.scanHeader.sLC.ushEcho;
         ismrmrd_acq->idx().kspace_encode_step_1 = scanhead.scanHeader.sLC.ushLine;
         ismrmrd_acq->idx().kspace_encode_step_2 = scanhead.scanHeader.sLC.ushPartition;
         ismrmrd_acq->idx().phase                = scanhead.scanHeader.sLC.ushPhase;
         ismrmrd_acq->idx().repetition           = scanhead.scanHeader.sLC.ushRepetition;
         ismrmrd_acq->idx().segment              = scanhead.scanHeader.sLC.ushSeg;
         ismrmrd_acq->idx().set                  = scanhead.scanHeader.sLC.ushSet;
         ismrmrd_acq->idx().slice                = scanhead.scanHeader.sLC.ushSlice;
         ismrmrd_acq->idx().user[0]            = scanhead.scanHeader.sLC.ushIda;
         ismrmrd_acq->idx().user[1]            = scanhead.scanHeader.sLC.ushIdb;
         ismrmrd_acq->idx().user[2]            = scanhead.scanHeader.sLC.ushIdc;
         ismrmrd_acq->idx().user[3]            = scanhead.scanHeader.sLC.ushIdd;
         ismrmrd_acq->idx().user[4]            = scanhead.scanHeader.sLC.ushIde;
         // TODO: remove this once the GTPlus can properly autodetect partial fourier
         ismrmrd_acq->idx().user[5]            = scanhead.scanHeader.ushKSpaceCentreLineNo;
         ismrmrd_acq->idx().user[6]            = scanhead.scanHeader.ushKSpaceCentrePartitionNo;
>>>>>>> 6b43252f

         /*****************************************************************************/
         /* the user_int[0] and user_int[1] are used to store user defined parameters */
         /*****************************************************************************/
         ismrmrd_acq->user_int()[0]   = scanhead.scanHeader.aushIceProgramPara[0];
         ismrmrd_acq->user_int()[1]   = scanhead.scanHeader.aushIceProgramPara[1];
         ismrmrd_acq->user_int()[2]   = scanhead.scanHeader.aushIceProgramPara[2];
         ismrmrd_acq->user_int()[3]   = scanhead.scanHeader.aushIceProgramPara[3];
         ismrmrd_acq->user_int()[4]   = scanhead.scanHeader.aushIceProgramPara[4];
         ismrmrd_acq->user_int()[5]   = scanhead.scanHeader.aushIceProgramPara[5];
         ismrmrd_acq->user_int()[6]   = scanhead.scanHeader.aushIceProgramPara[6];
         ismrmrd_acq->user_int()[7]   = scanhead.scanHeader.aushIceProgramPara[7];

         ismrmrd_acq->user_float()[0] = scanhead.scanHeader.aushIceProgramPara[8];
         ismrmrd_acq->user_float()[1] = scanhead.scanHeader.aushIceProgramPara[9];
         ismrmrd_acq->user_float()[2] = scanhead.scanHeader.aushIceProgramPara[10];
         ismrmrd_acq->user_float()[3] = scanhead.scanHeader.aushIceProgramPara[11];
         ismrmrd_acq->user_float()[4] = scanhead.scanHeader.aushIceProgramPara[12];
         ismrmrd_acq->user_float()[5] = scanhead.scanHeader.aushIceProgramPara[13];
         ismrmrd_acq->user_float()[6] = scanhead.scanHeader.aushIceProgramPara[14];
         ismrmrd_acq->user_float()[7] = scanhead.scanHeader.aushIceProgramPara[15];

         if ((scanhead.scanHeader.aulEvalInfoMask[0] & (1ULL << 25)))   ismrmrd_acq->setFlag(ISMRMRD::ISMRMRD_ACQ_IS_NOISE_MEASUREMENT);
         if ((scanhead.scanHeader.aulEvalInfoMask[0] & (1ULL << 28)))   ismrmrd_acq->setFlag(ISMRMRD::ISMRMRD_ACQ_FIRST_IN_SLICE);
         if ((scanhead.scanHeader.aulEvalInfoMask[0] & (1ULL << 29)))   ismrmrd_acq->setFlag(ISMRMRD::ISMRMRD_ACQ_LAST_IN_SLICE);
         if ((scanhead.scanHeader.aulEvalInfoMask[0] & (1ULL << 11)))   ismrmrd_acq->setFlag(ISMRMRD::ISMRMRD_ACQ_LAST_IN_REPETITION);
         if ((scanhead.scanHeader.aulEvalInfoMask[0] & (1ULL << 22)))   ismrmrd_acq->setFlag(ISMRMRD::ISMRMRD_ACQ_IS_PARALLEL_CALIBRATION);
         if ((scanhead.scanHeader.aulEvalInfoMask[0] & (1ULL << 23)))   ismrmrd_acq->setFlag(ISMRMRD::ISMRMRD_ACQ_IS_PARALLEL_CALIBRATION_AND_IMAGING);
         if ((scanhead.scanHeader.aulEvalInfoMask[0] & (1ULL << 24)))   ismrmrd_acq->setFlag(ISMRMRD::ISMRMRD_ACQ_IS_REVERSE);
         if ((scanhead.scanHeader.aulEvalInfoMask[0] & (1ULL << 11)))   ismrmrd_acq->setFlag(ISMRMRD::ISMRMRD_ACQ_LAST_IN_MEASUREMENT);
         if ((scanhead.scanHeader.aulEvalInfoMask[0] & (1ULL << 21)))   ismrmrd_acq->setFlag(ISMRMRD::ISMRMRD_ACQ_IS_PHASECORR_DATA);
         if ((scanhead.scanHeader.aulEvalInfoMask[0] & (1ULL << 1)))    ismrmrd_acq->setFlag(ISMRMRD::ISMRMRD_ACQ_IS_NAVIGATION_DATA);
         if ((scanhead.scanHeader.aulEvalInfoMask[0] & (1ULL << 1)))    ismrmrd_acq->setFlag(ISMRMRD::ISMRMRD_ACQ_IS_RTFEEDBACK_DATA);
         if ((scanhead.scanHeader.aulEvalInfoMask[0] & (1ULL << 2)))    ismrmrd_acq->setFlag(ISMRMRD::ISMRMRD_ACQ_IS_HPFEEDBACK_DATA);
         if ((scanhead.scanHeader.aulEvalInfoMask[0] & (1ULL << 51)))   ismrmrd_acq->setFlag(ISMRMRD::ISMRMRD_ACQ_IS_DUMMYSCAN_DATA);
         if ((scanhead.scanHeader.aulEvalInfoMask[0] & (1ULL << 10)))   ismrmrd_acq->setFlag(ISMRMRD::ISMRMRD_ACQ_IS_SURFACECOILCORRECTIONSCAN_DATA);
         if ((scanhead.scanHeader.aulEvalInfoMask[0] & (1ULL << 5)))    ismrmrd_acq->setFlag(ISMRMRD::ISMRMRD_ACQ_IS_DUMMYSCAN_DATA);
         // if ((scanhead.scanHeader.aulEvalInfoMask[0] & (1ULL << 1))) ismrmrd_acq->setFlag(ISMRMRD::ISMRMRD_ACQ_LAST_IN_REPETITION);

         if ((scanhead.scanHeader.aulEvalInfoMask[0] & (1ULL << 46)))   ismrmrd_acq->setFlag(ISMRMRD::ISMRMRD_ACQ_LAST_IN_MEASUREMENT);

         if ((flash_pat_ref_scan) & (ismrmrd_acq->isFlagSet(ISMRMRD::ISMRMRD_ACQ_IS_PARALLEL_CALIBRATION)))
         {
             // For some sequences the PAT Reference data is collected using a different encoding space
             // e.g. EPI scans with FLASH PAT Reference
             // enabled by command line option
             // TODO: it is likely that the dwell time is not set properly for this type of acquisition
             ismrmrd_acq->encoding_space_ref() = 1;
         }

         if (trajectory == 4)
         { //Spiral, we will add the trajectory to the data

             // from above we have the following
             // traj_dim[0] = dimensionality (2)
             // traj_dim[1] = ngrad i.e. points per interleaf
             // traj_dim[2] = no. of interleaves
             // and
             // traj.getData() is a void * pointer to the trajectory stored as floats
             // kspace_encode_step_1 is the interleaf number

             if (!(ismrmrd_acq->isFlagSet(ISMRMRD::ISMRMRD_ACQ_IS_NOISE_MEASUREMENT)))
             { //Only when this is not noise
                  unsigned long traj_samples_to_copy = ismrmrd_acq->number_of_samples();
                  if (traj_dim[1] < traj_samples_to_copy)
                  {
                      traj_samples_to_copy = (unsigned long)traj_dim[1];
                      ismrmrd_acq->discard_post() = (uint16_t)(ismrmrd_acq->number_of_samples()-traj_samples_to_copy);
                  }
                  // Set the trajectory dimensions
                  // this reallocates the memory for the trajectory
                  ismrmrd_acq->trajectory_dimensions(traj_dim[0]);
                  float* t_ptr = &(static_cast<float*>(traj.getData())[ traj_dim[0] * traj_dim[1] * ismrmrd_acq->idx().kspace_encode_step_1 ]);
                  memcpy(ismrmrd_acq->getTraj(), t_ptr, sizeof(float) * traj_dim[0] * traj_samples_to_copy);
             }
         }

         sChannelHeader_with_data* channel_header = reinterpret_cast<sChannelHeader_with_data*>(scanhead.data.p);
         for (unsigned int c = 0; c < ismrmrd_acq->active_channels(); c++)
         {
             complex_float_t* dptr = static_cast< complex_float_t* >(channel_header[c].data.p);
             memcpy(&(static_cast<complex_float_t*>(ismrmrd_acq->getData())[c*ismrmrd_acq->number_of_samples()]), dptr, ismrmrd_acq->number_of_samples()*sizeof(complex_float_t));
         }

         if (ismrmrd_dataset.appendAcquisition(*ismrmrd_acq) != ISMRMRD::ISMRMRD_NOERROR)
         {
             std::cerr << "Error appending ISMRMRD Dataset" << std::endl;
             return -1;
         }

         if ( scanhead.scanHeader.ulScanCounter % 1000 == 0 ) {
             std::cout << "wrote scan : " << scanhead.scanHeader.ulScanCounter << std::endl;
         }

         {
             ClearsScanHeader_with_data(&scanhead);
         }

         delete ismrmrd_acq;
         
     }//End of the while loop

     //Mystery bytes. There seems to be 160 mystery bytes at the end of the data.
     //We will store them in the HDF file in case we need them for creating a binary
     //identical dat file.
     unsigned int mystery_bytes = (ParcFileEntries[measurement_number-1].off_+ParcFileEntries[measurement_number-1].len_)-f.tellg();

     if (mystery_bytes > 0)
     {
         if (mystery_bytes != 160)
         {
             std::cout << "WARNING: An unexpected number of mystery bytes detected: " << mystery_bytes << std::endl;
             std::cout << "ParcFileEntries[" << measurement_number-1 << "].off_ = " << ParcFileEntries[measurement_number-1].off_ << std::endl;
             std::cout << "ParcFileEntries[" << measurement_number-1 << "].len_ = " << ParcFileEntries[measurement_number-1].len_ << std::endl;
             std::cout << "f.tellg() = " << f.tellg() << std::endl;
             throw std::runtime_error("Error caught handling mystery bytes.");
         }

         f.read(reinterpret_cast<char*>(&mystery_data), mystery_bytes);

         //After this we have to be on a 512 byte boundary
         if (f.tellg() % 512)
         {
             f.seekg(512-(f.tellg() % 512), std::ios::cur);
         }
     }

     size_t end_position = f.tellg();
     f.seekg(0,std::ios::end);
     size_t eof_position = f.tellg();
     if (end_position != eof_position && ParcRaidHead.count_ == measurement_number)
     {
         size_t additional_bytes = eof_position-end_position;
         std::cout << "WARNING: End of file was not reached during conversion. There are " << additional_bytes << " additional bytes at the end of file." << std::endl;
     }

     f.close();

     return 0;
}<|MERGE_RESOLUTION|>--- conflicted
+++ resolved
@@ -21,11 +21,6 @@
 
 #include "siemensraw.h"
 #include "base64.h"
-<<<<<<< HEAD
-
-#include "ConverterXml.h"
-=======
->>>>>>> 6b43252f
 #include "XNode.h"
 #include "ConverterXml.h"
 
@@ -443,13 +438,8 @@
         ("pMapStyle,x",             po::value<std::string>(&parammap_xsl), "<Parameter stylesheet XSL file>")
         ("user-map",                po::value<std::string>(&usermap_file), "<Provide a parameter map XML file>")
         ("user-stylesheet",         po::value<std::string>(&usermap_xsl), "<Provide a parameter stylesheet XSL file>")
-<<<<<<< HEAD
-        ("output,o",                po::value<std::string>(&hdf5_file)->default_value("output.h5"), "<HDF5 output file>")
-        ("outputGroup,g",           po::value<std::string>(&hdf5_group)->default_value("dataset"), "<HDF5 output group>")
-=======
         ("output,o",                po::value<std::string>(&ismrmrd_file)->default_value("output.h5"), "<ISMRMRD output file>")
         ("outputGroup,g",           po::value<std::string>(&ismrmrd_group)->default_value("dataset"), "<ISMRMRD output group>")
->>>>>>> 6b43252f
         ("list,l",                  po::value<bool>(&list)->implicit_value(true), "<List embedded files>")
         ("extract,e",               po::value<std::string>(&to_extract), "<Extract embedded file>")
         ("debug,X",                 po::value<bool>(&debug_xml)->implicit_value(true), "<Debug XML flag>")
@@ -465,13 +455,8 @@
         ("pMapStyle,x",             "<Parameter stylesheet XSL>")
         ("user-map",                "<Provide a parameter map XML file>")
         ("user-stylesheet",         "<Provide a parameter stylesheet XSL file>")
-<<<<<<< HEAD
-        ("output,o",                "<HDF5 output file>")
-        ("outputGroup,g",           "<HDF5 output group>")
-=======
         ("output,o",                "<ISMRMRD output file>")
         ("outputGroup,g",           "<ISMRMRD output group>")
->>>>>>> 6b43252f
         ("list,l",                  "<List embedded files>")
         ("extract,e",               "<Extract embedded file>")
         ("debug,X",                 "<Debug XML flag>")
@@ -602,14 +587,8 @@
 
     std::string schema_file_name_content = load_embedded("ismrmrd.xsd");
 
-<<<<<<< HEAD
-    boost::shared_ptr<ISMRMRD::IsmrmrdDataset>  ismrmrd_dataset;
-
-    ismrmrd_dataset = boost::shared_ptr<ISMRMRD::IsmrmrdDataset>(new ISMRMRD::IsmrmrdDataset(hdf5_file.c_str(), hdf5_group.c_str()));
-=======
     // Create an ISMRMRD dataset
     ISMRMRD::Dataset ismrmrd_dataset(ismrmrd_file.c_str(), ismrmrd_group.c_str(), true);
->>>>>>> 6b43252f
 
     std::ifstream f(filename.c_str(), std::ios::binary);
 
@@ -1317,28 +1296,6 @@
     int xsltproc_res(0);
 
     std::string xml_post("xml_post.xml"), xml_pre("xml_pre.xml");
-<<<<<<< HEAD
-	
-    // Full path to the executable (including the executable file)
-    char fullPath[MAX_PATH];
-    
-    // Full path to the executable (without executable file)
-    char *rightPath;
-    
-	// Will contain exe path
-    HMODULE hModule = GetModuleHandle(NULL);
-    if (hModule != NULL)
-    {
-	    // When passing NULL to GetModuleHandle, it returns handle of exe itself
-	    GetModuleFileName(hModule, fullPath, (sizeof(fullPath))); 
-	    rightPath = fullPath;
-	    PathRemoveFileSpec(rightPath);
-    }
-    else
-    {
-        std::cout << "The path to the executable is NULL" << std::endl;
-	return -1;
-=======
 
     // Full path to the executable (including the executable file)
     char fullPath[MAX_PATH];
@@ -1360,7 +1317,6 @@
     else
     {
         std::cout << "The path to the executable is NULL" << std::endl;
->>>>>>> 6b43252f
     }
 	
     std::ofstream xslf("xsl_file");
@@ -1651,29 +1607,6 @@
          if ((scanhead.scanHeader.aulEvalInfoMask[0] & (1ULL << 51)))   fixedE1E2 = false; // dummy
          if ((scanhead.scanHeader.aulEvalInfoMask[0] & (1ULL << 5)))    fixedE1E2 = false; // synch data
 
-<<<<<<< HEAD
-         ismrmrd_acq_head.idx.average                = scanhead.scanHeader.sLC.ushAcquisition;
-         ismrmrd_acq_head.idx.contrast               = scanhead.scanHeader.sLC.ushEcho;
-
-         ismrmrd_acq_head.idx.kspace_encode_step_1   = scanhead.scanHeader.sLC.ushLine;
-         ismrmrd_acq_head.idx.kspace_encode_step_2   = scanhead.scanHeader.sLC.ushPartition;
-
-         ismrmrd_acq_head.idx.phase                  = scanhead.scanHeader.sLC.ushPhase;
-         ismrmrd_acq_head.idx.repetition             = scanhead.scanHeader.sLC.ushRepetition;
-         ismrmrd_acq_head.idx.segment                = scanhead.scanHeader.sLC.ushSeg;
-         ismrmrd_acq_head.idx.set                    = scanhead.scanHeader.sLC.ushSet;
-         ismrmrd_acq_head.idx.slice                  = scanhead.scanHeader.sLC.ushSlice;
-         ismrmrd_acq_head.idx.user[0]                = scanhead.scanHeader.sLC.ushIda;
-         ismrmrd_acq_head.idx.user[1]                = scanhead.scanHeader.sLC.ushIdb;
-         ismrmrd_acq_head.idx.user[2]                = scanhead.scanHeader.sLC.ushIdc;
-         ismrmrd_acq_head.idx.user[3]                = scanhead.scanHeader.sLC.ushIdd;
-         ismrmrd_acq_head.idx.user[4]                = scanhead.scanHeader.sLC.ushIde;
-
-         // TODO: Remove this once the GTPlus can properly autodetect partial fourier
-	 //       This is a major hack. Should be removed as soon as possible. 
-         ismrmrd_acq_head.idx.user[5]                = scanhead.scanHeader.ushKSpaceCentreLineNo;
-         ismrmrd_acq_head.idx.user[6]                = scanhead.scanHeader.ushKSpaceCentrePartitionNo;
-=======
          ismrmrd_acq->idx().average              = scanhead.scanHeader.sLC.ushAcquisition;
          ismrmrd_acq->idx().contrast             = scanhead.scanHeader.sLC.ushEcho;
          ismrmrd_acq->idx().kspace_encode_step_1 = scanhead.scanHeader.sLC.ushLine;
@@ -1691,7 +1624,6 @@
          // TODO: remove this once the GTPlus can properly autodetect partial fourier
          ismrmrd_acq->idx().user[5]            = scanhead.scanHeader.ushKSpaceCentreLineNo;
          ismrmrd_acq->idx().user[6]            = scanhead.scanHeader.ushKSpaceCentrePartitionNo;
->>>>>>> 6b43252f
 
          /*****************************************************************************/
          /* the user_int[0] and user_int[1] are used to store user defined parameters */
