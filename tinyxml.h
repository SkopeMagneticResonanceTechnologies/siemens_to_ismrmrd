/*
www.sourceforge.net/projects/tinyxml
Original code (2.0 and earlier )copyright (c) 2000-2006 Lee Thomason (www.grinninglizard.com)

This software is provided 'as-is', without any express or implied
warranty. In no event will the authors be held liable for any
damages arising from the use of this software.

Permission is granted to anyone to use this software for any
purpose, including commercial applications, and to alter it and
redistribute it freely, subject to the following restrictions:

1. The origin of this software must not be misrepresented; you must
not claim that you wrote the original software. If you use this
software in a product, an acknowledgment in the product documentation
would be appreciated but is not required.

2. Altered source versions must be plainly marked as such, and
must not be misrepresented as being the original software.

3. This notice may not be removed or altered from any source
distribution.
*/


#ifndef TINYXML_INCLUDED
#define TINYXML_INCLUDED

/* MSH: We always want to use the STL interface */
#ifndef TIXML_USE_STL
	#define TIXML_USE_STL
#endif

#ifdef _MSC_VER
#pragma warning( push )
#pragma warning( disable : 4530 )
#pragma warning( disable : 4786 )
#endif

<<<<<<< HEAD
=======
/* Windows import/export */
>>>>>>> 6b43252f
#if defined (WIN32)
#ifdef __BUILD_CONVERTER_TINYXML__
#define EXPORTTINYXML __declspec(dllexport)
#else
#define EXPORTTINYXML __declspec(dllimport)
#endif
#else
#define EXPORTTINYXML
#endif

#include <ctype.h>
#include <stdio.h>
#include <stdlib.h>
#include <string.h>
#include <assert.h>

// Help out windows:
#if defined( _DEBUG ) && !defined( DEBUG )
#define DEBUG
#endif

#ifdef TIXML_USE_STL
	#include <string>
 	#include <iostream>
	#include <sstream>
	#define TIXML_STRING		std::string
#else
	#include "tinystr.h"
	#define TIXML_STRING		TiXmlString
#endif

// Deprecated library function hell. Compilers want to use the
// new safe versions. This probably doesn't fully address the problem,
// but it gets closer. There are too many compilers for me to fully
// test. If you get compilation troubles, undefine TIXML_SAFE
#define TIXML_SAFE

#ifdef TIXML_SAFE
	#if defined(_MSC_VER) && (_MSC_VER >= 1400 )
		// Microsoft visual studio, version 2005 and higher.
		#define TIXML_SNPRINTF _snprintf_s
		#define TIXML_SSCANF   sscanf_s
	#elif defined(_MSC_VER) && (_MSC_VER >= 1200 )
		// Microsoft visual studio, version 6 and higher.
		//#pragma message( "Using _sn* functions." )
		#define TIXML_SNPRINTF _snprintf
		#define TIXML_SSCANF   sscanf
	#elif defined(__GNUC__) && (__GNUC__ >= 3 )
		// GCC version 3 and higher.s
		//#warning( "Using sn* functions." )
		#define TIXML_SNPRINTF snprintf
		#define TIXML_SSCANF   sscanf
	#else
		#define TIXML_SNPRINTF snprintf
		#define TIXML_SSCANF   sscanf
	#endif
#endif	

class EXPORTTINYXML TiXmlDocument;
class EXPORTTINYXML TiXmlElement;
class EXPORTTINYXML TiXmlComment;
class EXPORTTINYXML TiXmlUnknown;
class EXPORTTINYXML TiXmlAttribute;
class EXPORTTINYXML TiXmlText;
class EXPORTTINYXML TiXmlDeclaration;
class EXPORTTINYXML TiXmlParsingData;

const int TIXML_MAJOR_VERSION = 2;
const int TIXML_MINOR_VERSION = 6;
const int TIXML_PATCH_VERSION = 1;

/*	Internal structure for tracking location of items 
	in the XML file.
*/
struct EXPORTTINYXML TiXmlCursor
{
	TiXmlCursor()		{ Clear(); }
	void Clear()		{ row = col = -1; }

	int row;	// 0 based.
	int col;	// 0 based.
};


/**
	Implements the interface to the "Visitor pattern" (see the Accept() method.)
	If you call the Accept() method, it requires being passed a TiXmlVisitor
	class to handle callbacks. For nodes that contain other nodes (Document, Element)
	you will get called with a VisitEnter/VisitExit pair. Nodes that are always leaves
	are simply called with Visit().

	If you return 'true' from a Visit method, recursive parsing will continue. If you return
	false, <b>no children of this node or its sibilings</b> will be Visited.

	All flavors of Visit methods have a default implementation that returns 'true' (continue 
	visiting). You need to only override methods that are interesting to you.

	Generally Accept() is called on the TiXmlDocument, although all nodes suppert Visiting.

	You should never change the document from a callback.

	@sa TiXmlNode::Accept()
*/
class EXPORTTINYXML TiXmlVisitor
{
public:
	virtual ~TiXmlVisitor() {}

	/// Visit a document.
	virtual bool VisitEnter( const TiXmlDocument& /*doc*/ )			{ return true; }
	/// Visit a document.
	virtual bool VisitExit( const TiXmlDocument& /*doc*/ )			{ return true; }

	/// Visit an element.
	virtual bool VisitEnter( const TiXmlElement& /*element*/, const TiXmlAttribute* /*firstAttribute*/ )	{ return true; }
	/// Visit an element.
	virtual bool VisitExit( const TiXmlElement& /*element*/ )		{ return true; }

	/// Visit a declaration
	virtual bool Visit( const TiXmlDeclaration& /*declaration*/ )	{ return true; }
	/// Visit a text node
	virtual bool Visit( const TiXmlText& /*text*/ )					{ return true; }
	/// Visit a comment node
	virtual bool Visit( const TiXmlComment& /*comment*/ )			{ return true; }
	/// Visit an unknow node
	virtual bool Visit( const TiXmlUnknown& /*unknown*/ )			{ return true; }
};

// Only used by Attribute::Query functions
EXPORTTINYXML enum 
{ 
	TIXML_SUCCESS,
	TIXML_NO_ATTRIBUTE,
	TIXML_WRONG_TYPE
};


// Used by the parsing routines.
EXPORTTINYXML enum TiXmlEncoding
{
	TIXML_ENCODING_UNKNOWN,
	TIXML_ENCODING_UTF8,
	TIXML_ENCODING_LEGACY
};

const TiXmlEncoding TIXML_DEFAULT_ENCODING = TIXML_ENCODING_UNKNOWN;

/** TiXmlBase is a base class for every class in TinyXml.
	It does little except to establish that TinyXml classes
	can be printed and provide some utility functions.

	In XML, the document and elements can contain
	other elements and other types of nodes.

	@verbatim
	A Document can contain:	Element	(container or leaf)
							Comment (leaf)
							Unknown (leaf)
							Declaration( leaf )

	An Element can contain:	Element (container or leaf)
							Text	(leaf)
							Attributes (not on tree)
							Comment (leaf)
							Unknown (leaf)

	A Decleration contains: Attributes (not on tree)
	@endverbatim
*/
class EXPORTTINYXML TiXmlBase
{
	friend class EXPORTTINYXML TiXmlNode;
	friend class EXPORTTINYXML TiXmlElement;
	friend class EXPORTTINYXML TiXmlDocument;

public:
	TiXmlBase()	:	userData(0)		{}
	virtual ~TiXmlBase()			{}

	/**	All TinyXml classes can print themselves to a filestream
		or the string class (TiXmlString in non-STL mode, std::string
		in STL mode.) Either or both cfile and str can be null.
		
		This is a formatted print, and will insert 
		tabs and newlines.
		
		(For an unformatted stream, use the << operator.)
	*/
	virtual void Print( FILE* cfile, int depth ) const = 0;

	/**	The world does not agree on whether white space should be kept or
		not. In order to make everyone happy, these global, static functions
		are provided to set whether or not TinyXml will condense all white space
		into a single space or not. The default is to condense. Note changing this
		value is not thread safe.
	*/
	static void SetCondenseWhiteSpace( bool condense )		{ condenseWhiteSpace = condense; }

	/// Return the current white space setting.
	static bool IsWhiteSpaceCondensed()						{ return condenseWhiteSpace; }

	/** Return the position, in the original source file, of this node or attribute.
		The row and column are 1-based. (That is the first row and first column is
		1,1). If the returns values are 0 or less, then the parser does not have
		a row and column value.

		Generally, the row and column value will be set when the TiXmlDocument::Load(),
		TiXmlDocument::LoadFile(), or any TiXmlNode::Parse() is called. It will NOT be set
		when the DOM was created from operator>>.

		The values reflect the initial load. Once the DOM is modified programmatically
		(by adding or changing nodes and attributes) the new values will NOT update to
		reflect changes in the document.

		There is a minor performance cost to computing the row and column. Computation
		can be disabled if TiXmlDocument::SetTabSize() is called with 0 as the value.

		@sa TiXmlDocument::SetTabSize()
	*/
	int Row() const			{ return location.row + 1; }
	int Column() const		{ return location.col + 1; }	///< See Row()

	void  SetUserData( void* user )			{ userData = user; }	///< Set a pointer to arbitrary user data.
	void* GetUserData()						{ return userData; }	///< Get a pointer to arbitrary user data.
	const void* GetUserData() const 		{ return userData; }	///< Get a pointer to arbitrary user data.

	// Table that returs, for a given lead byte, the total number of bytes
	// in the UTF-8 sequence.
	static const int utf8ByteTable[256];

	virtual const char* Parse(	const char* p, 
								TiXmlParsingData* data, 
								TiXmlEncoding encoding /*= TIXML_ENCODING_UNKNOWN */ ) = 0;

	/** Expands entities in a string. Note this should not contian the tag's '<', '>', etc, 
		or they will be transformed into entities!
	*/
	static void EncodeString( const TIXML_STRING& str, TIXML_STRING* out );

	EXPORTTINYXML enum
	{
		TIXML_NO_ERROR = 0,
		TIXML_ERROR,
		TIXML_ERROR_OPENING_FILE,
		TIXML_ERROR_PARSING_ELEMENT,
		TIXML_ERROR_FAILED_TO_READ_ELEMENT_NAME,
		TIXML_ERROR_READING_ELEMENT_VALUE,
		TIXML_ERROR_READING_ATTRIBUTES,
		TIXML_ERROR_PARSING_EMPTY,
		TIXML_ERROR_READING_END_TAG,
		TIXML_ERROR_PARSING_UNKNOWN,
		TIXML_ERROR_PARSING_COMMENT,
		TIXML_ERROR_PARSING_DECLARATION,
		TIXML_ERROR_DOCUMENT_EMPTY,
		TIXML_ERROR_EMBEDDED_NULL,
		TIXML_ERROR_PARSING_CDATA,
		TIXML_ERROR_DOCUMENT_TOP_ONLY,

		TIXML_ERROR_STRING_COUNT
	};

protected:

	static const char* SkipWhiteSpace( const char*, TiXmlEncoding encoding );

	inline static bool IsWhiteSpace( char c )		
	{ 
		return ( isspace( (unsigned char) c ) || c == '\n' || c == '\r' ); 
	}
	inline static bool IsWhiteSpace( int c )
	{
		if ( c < 256 )
			return IsWhiteSpace( (char) c );
		return false;	// Again, only truly correct for English/Latin...but usually works.
	}

	#ifdef TIXML_USE_STL
	static bool	StreamWhiteSpace( std::istream * in, TIXML_STRING * tag );
	static bool StreamTo( std::istream * in, int character, TIXML_STRING * tag );
	#endif

	/*	Reads an XML name into the string provided. Returns
		a pointer just past the last character of the name,
		or 0 if the function has an error.
	*/
	static const char* ReadName( const char* p, TIXML_STRING* name, TiXmlEncoding encoding );

	/*	Reads text. Returns a pointer past the given end tag.
		Wickedly complex options, but it keeps the (sensitive) code in one place.
	*/
	static const char* ReadText(	const char* in,				// where to start
									TIXML_STRING* text,			// the string read
									bool ignoreWhiteSpace,		// whether to keep the white space
									const char* endTag,			// what ends this text
									bool ignoreCase,			// whether to ignore case in the end tag
									TiXmlEncoding encoding );	// the current encoding

	// If an entity has been found, transform it into a character.
	static const char* GetEntity( const char* in, char* value, int* length, TiXmlEncoding encoding );

	// Get a character, while interpreting entities.
	// The length can be from 0 to 4 bytes.
	inline static const char* GetChar( const char* p, char* _value, int* length, TiXmlEncoding encoding )
	{
		assert( p );
		if ( encoding == TIXML_ENCODING_UTF8 )
		{
			*length = utf8ByteTable[ *((const unsigned char*)p) ];
			assert( *length >= 0 && *length < 5 );
		}
		else
		{
			*length = 1;
		}

		if ( *length == 1 )
		{
			if ( *p == '&' )
				return GetEntity( p, _value, length, encoding );
			*_value = *p;
			return p+1;
		}
		else if ( *length )
		{
			//strncpy( _value, p, *length );	// lots of compilers don't like this function (unsafe),
												// and the null terminator isn't needed
			for( int i=0; p[i] && i<*length; ++i ) {
				_value[i] = p[i];
			}
			return p + (*length);
		}
		else
		{
			// Not valid text.
			return 0;
		}
	}

	// Return true if the next characters in the stream are any of the endTag sequences.
	// Ignore case only works for english, and should only be relied on when comparing
	// to English words: StringEqual( p, "version", true ) is fine.
	static bool StringEqual(	const char* p,
								const char* endTag,
								bool ignoreCase,
								TiXmlEncoding encoding );

	static const char* errorString[ TIXML_ERROR_STRING_COUNT ];

	TiXmlCursor location;

    /// Field containing a generic user pointer
	void*			userData;
	
	// None of these methods are reliable for any language except English.
	// Good for approximation, not great for accuracy.
	static int IsAlpha( unsigned char anyByte, TiXmlEncoding encoding );
	static int IsAlphaNum( unsigned char anyByte, TiXmlEncoding encoding );
	inline static int ToLower( int v, TiXmlEncoding encoding )
	{
		if ( encoding == TIXML_ENCODING_UTF8 )
		{
			if ( v < 128 ) return tolower( v );
			return v;
		}
		else
		{
			return tolower( v );
		}
	}
	static void ConvertUTF32ToUTF8( unsigned long input, char* output, int* length );

private:
	TiXmlBase( const TiXmlBase& );				// not implemented.
	void operator=( const TiXmlBase& base );	// not allowed.

	struct Entity
	{
		const char*     str;
		unsigned int	strLength;
		char		    chr;
	};
	EXPORTTINYXML enum
	{
		NUM_ENTITY = 5,
		MAX_ENTITY_LENGTH = 6

	};
	static Entity entity[ NUM_ENTITY ];
	static bool condenseWhiteSpace;
};


/** The parent class for everything in the Document Object Model.
	(Except for attributes).
	Nodes have siblings, a parent, and children. A node can be
	in a document, or stand on its own. The type of a TiXmlNode
	can be queried, and it can be cast to its more defined type.
*/
class EXPORTTINYXML TiXmlNode : public TiXmlBase
{
	friend class EXPORTTINYXML TiXmlDocument;
	friend class EXPORTTINYXML TiXmlElement;

public:
	#ifdef TIXML_USE_STL	

	    /** An input stream operator, for every class. Tolerant of newlines and
		    formatting, but doesn't expect them.
	    */
	    friend std::istream& operator >> (std::istream& in, TiXmlNode& base);

	    /** An output stream operator, for every class. Note that this outputs
		    without any newlines or formatting, as opposed to Print(), which
		    includes tabs and new lines.

		    The operator<< and operator>> are not completely symmetric. Writing
		    a node to a stream is very well defined. You'll get a nice stream
		    of output, without any extra whitespace or newlines.
		    
		    But reading is not as well defined. (As it always is.) If you create
		    a TiXmlElement (for example) and read that from an input stream,
		    the text needs to define an element or junk will result. This is
		    true of all input streams, but it's worth keeping in mind.

		    A TiXmlDocument will read nodes until it reads a root element, and
			all the children of that root element.
	    */	
	    friend std::ostream& operator<< (std::ostream& out, const TiXmlNode& base);

		/// Appends the XML node or attribute to a std::string.
		friend std::string& operator<< (std::string& out, const TiXmlNode& base );

	#endif

	/** The types of XML nodes supported by TinyXml. (All the
			unsupported types are picked up by UNKNOWN.)
	*/
	enum EXPORTTINYXML NodeType
	{
		TINYXML_DOCUMENT,
		TINYXML_ELEMENT,
		TINYXML_COMMENT,
		TINYXML_UNKNOWN,
		TINYXML_TEXT,
		TINYXML_DECLARATION,
		TINYXML_TYPECOUNT
	};

	virtual ~TiXmlNode();

	/** The meaning of 'value' changes for the specific type of
		TiXmlNode.
		@verbatim
		Document:	filename of the xml file
		Element:	name of the element
		Comment:	the comment text
		Unknown:	the tag contents
		Text:		the text string
		@endverbatim

		The subclasses will wrap this function.
	*/
	const char *Value() const { return value.c_str (); }

    #ifdef TIXML_USE_STL
	/** Return Value() as a std::string. If you only use STL,
	    this is more efficient than calling Value().
		Only available in STL mode.
	*/
	const std::string& ValueStr() const { return value; }
	#endif

	const TIXML_STRING& ValueTStr() const { return value; }

	/** Changes the value of the node. Defined as:
		@verbatim
		Document:	filename of the xml file
		Element:	name of the element
		Comment:	the comment text
		Unknown:	the tag contents
		Text:		the text string
		@endverbatim
	*/
	void SetValue(const char * _value) { value = _value;}

    #ifdef TIXML_USE_STL
	/// STL std::string form.
	void SetValue( const std::string& _value )	{ value = _value; }
	#endif

	/// Delete all the children of this node. Does not affect 'this'.
	void Clear();

	/// One step up the DOM.
	TiXmlNode* Parent()							{ return parent; }
	const TiXmlNode* Parent() const				{ return parent; }

	const TiXmlNode* FirstChild()	const		{ return firstChild; }	///< The first child of this node. Will be null if there are no children.
	TiXmlNode* FirstChild()						{ return firstChild; }
	const TiXmlNode* FirstChild( const char * value ) const;			///< The first child of this node with the matching 'value'. Will be null if none found.
	/// The first child of this node with the matching 'value'. Will be null if none found.
	TiXmlNode* FirstChild( const char * _value ) {
		// Call through to the const version - safe since nothing is changed. Exiting syntax: cast this to a const (always safe)
		// call the method, cast the return back to non-const.
		return const_cast< TiXmlNode* > ((const_cast< const TiXmlNode* >(this))->FirstChild( _value ));
	}
	const TiXmlNode* LastChild() const	{ return lastChild; }		/// The last child of this node. Will be null if there are no children.
	TiXmlNode* LastChild()	{ return lastChild; }
	
	const TiXmlNode* LastChild( const char * value ) const;			/// The last child of this node matching 'value'. Will be null if there are no children.
	TiXmlNode* LastChild( const char * _value ) {
		return const_cast< TiXmlNode* > ((const_cast< const TiXmlNode* >(this))->LastChild( _value ));
	}

    #ifdef TIXML_USE_STL
	const TiXmlNode* FirstChild( const std::string& _value ) const	{	return FirstChild (_value.c_str ());	}	///< STL std::string form.
	TiXmlNode* FirstChild( const std::string& _value )				{	return FirstChild (_value.c_str ());	}	///< STL std::string form.
	const TiXmlNode* LastChild( const std::string& _value ) const	{	return LastChild (_value.c_str ());	}	///< STL std::string form.
	TiXmlNode* LastChild( const std::string& _value )				{	return LastChild (_value.c_str ());	}	///< STL std::string form.
	#endif

	/** An alternate way to walk the children of a node.
		One way to iterate over nodes is:
		@verbatim
			for( child = parent->FirstChild(); child; child = child->NextSibling() )
		@endverbatim

		IterateChildren does the same thing with the syntax:
		@verbatim
			child = 0;
			while( child = parent->IterateChildren( child ) )
		@endverbatim

		IterateChildren takes the previous child as input and finds
		the next one. If the previous child is null, it returns the
		first. IterateChildren will return null when done.
	*/
	const TiXmlNode* IterateChildren( const TiXmlNode* previous ) const;
	TiXmlNode* IterateChildren( const TiXmlNode* previous ) {
		return const_cast< TiXmlNode* >( (const_cast< const TiXmlNode* >(this))->IterateChildren( previous ) );
	}

	/// This flavor of IterateChildren searches for children with a particular 'value'
	const TiXmlNode* IterateChildren( const char * value, const TiXmlNode* previous ) const;
	TiXmlNode* IterateChildren( const char * _value, const TiXmlNode* previous ) {
		return const_cast< TiXmlNode* >( (const_cast< const TiXmlNode* >(this))->IterateChildren( _value, previous ) );
	}

    #ifdef TIXML_USE_STL
	const TiXmlNode* IterateChildren( const std::string& _value, const TiXmlNode* previous ) const	{	return IterateChildren (_value.c_str (), previous);	}	///< STL std::string form.
	TiXmlNode* IterateChildren( const std::string& _value, const TiXmlNode* previous ) {	return IterateChildren (_value.c_str (), previous);	}	///< STL std::string form.
	#endif

	/** Add a new node related to this. Adds a child past the LastChild.
		Returns a pointer to the new object or NULL if an error occured.
	*/
	TiXmlNode* InsertEndChild( const TiXmlNode& addThis );


	/** Add a new node related to this. Adds a child past the LastChild.

		NOTE: the node to be added is passed by pointer, and will be
		henceforth owned (and deleted) by tinyXml. This method is efficient
		and avoids an extra copy, but should be used with care as it
		uses a different memory model than the other insert functions.

		@sa InsertEndChild
	*/
	TiXmlNode* LinkEndChild( TiXmlNode* addThis );

	/** Add a new node related to this. Adds a child before the specified child.
		Returns a pointer to the new object or NULL if an error occured.
	*/
	TiXmlNode* InsertBeforeChild( TiXmlNode* beforeThis, const TiXmlNode& addThis );

	/** Add a new node related to this. Adds a child after the specified child.
		Returns a pointer to the new object or NULL if an error occured.
	*/
	TiXmlNode* InsertAfterChild(  TiXmlNode* afterThis, const TiXmlNode& addThis );

	/** Replace a child of this node.
		Returns a pointer to the new object or NULL if an error occured.
	*/
	TiXmlNode* ReplaceChild( TiXmlNode* replaceThis, const TiXmlNode& withThis );

	/// Delete a child of this node.
	bool RemoveChild( TiXmlNode* removeThis );

	/// Navigate to a sibling node.
	const TiXmlNode* PreviousSibling() const			{ return prev; }
	TiXmlNode* PreviousSibling()						{ return prev; }

	/// Navigate to a sibling node.
	const TiXmlNode* PreviousSibling( const char * ) const;
	TiXmlNode* PreviousSibling( const char *_prev ) {
		return const_cast< TiXmlNode* >( (const_cast< const TiXmlNode* >(this))->PreviousSibling( _prev ) );
	}

    #ifdef TIXML_USE_STL
	const TiXmlNode* PreviousSibling( const std::string& _value ) const	{	return PreviousSibling (_value.c_str ());	}	///< STL std::string form.
	TiXmlNode* PreviousSibling( const std::string& _value ) 			{	return PreviousSibling (_value.c_str ());	}	///< STL std::string form.
	const TiXmlNode* NextSibling( const std::string& _value) const		{	return NextSibling (_value.c_str ());	}	///< STL std::string form.
	TiXmlNode* NextSibling( const std::string& _value) 					{	return NextSibling (_value.c_str ());	}	///< STL std::string form.
	#endif

	/// Navigate to a sibling node.
	const TiXmlNode* NextSibling() const				{ return next; }
	TiXmlNode* NextSibling()							{ return next; }

	/// Navigate to a sibling node with the given 'value'.
	const TiXmlNode* NextSibling( const char * ) const;
	TiXmlNode* NextSibling( const char* _next ) {
		return const_cast< TiXmlNode* >( (const_cast< const TiXmlNode* >(this))->NextSibling( _next ) );
	}

	/** Convenience function to get through elements.
		Calls NextSibling and ToElement. Will skip all non-Element
		nodes. Returns 0 if there is not another element.
	*/
	const TiXmlElement* NextSiblingElement() const;
	TiXmlElement* NextSiblingElement() {
		return const_cast< TiXmlElement* >( (const_cast< const TiXmlNode* >(this))->NextSiblingElement() );
	}

	/** Convenience function to get through elements.
		Calls NextSibling and ToElement. Will skip all non-Element
		nodes. Returns 0 if there is not another element.
	*/
	const TiXmlElement* NextSiblingElement( const char * ) const;
	TiXmlElement* NextSiblingElement( const char *_next ) {
		return const_cast< TiXmlElement* >( (const_cast< const TiXmlNode* >(this))->NextSiblingElement( _next ) );
	}

    #ifdef TIXML_USE_STL
	const TiXmlElement* NextSiblingElement( const std::string& _value) const	{	return NextSiblingElement (_value.c_str ());	}	///< STL std::string form.
	TiXmlElement* NextSiblingElement( const std::string& _value)				{	return NextSiblingElement (_value.c_str ());	}	///< STL std::string form.
	#endif

	/// Convenience function to get through elements.
	const TiXmlElement* FirstChildElement()	const;
	TiXmlElement* FirstChildElement() {
		return const_cast< TiXmlElement* >( (const_cast< const TiXmlNode* >(this))->FirstChildElement() );
	}

	/// Convenience function to get through elements.
	const TiXmlElement* FirstChildElement( const char * _value ) const;
	TiXmlElement* FirstChildElement( const char * _value ) {
		return const_cast< TiXmlElement* >( (const_cast< const TiXmlNode* >(this))->FirstChildElement( _value ) );
	}

    #ifdef TIXML_USE_STL
	const TiXmlElement* FirstChildElement( const std::string& _value ) const	{	return FirstChildElement (_value.c_str ());	}	///< STL std::string form.
	TiXmlElement* FirstChildElement( const std::string& _value )				{	return FirstChildElement (_value.c_str ());	}	///< STL std::string form.
	#endif

	/** Query the type (as an enumerated value, above) of this node.
		The possible types are: DOCUMENT, ELEMENT, COMMENT,
								UNKNOWN, TEXT, and DECLARATION.
	*/
	int Type() const	{ return type; }

	/** Return a pointer to the Document this node lives in.
		Returns null if not in a document.
	*/
	const TiXmlDocument* GetDocument() const;
	TiXmlDocument* GetDocument() {
		return const_cast< TiXmlDocument* >( (const_cast< const TiXmlNode* >(this))->GetDocument() );
	}

	/// Returns true if this node has no children.
	bool NoChildren() const						{ return !firstChild; }

	virtual const TiXmlDocument*    ToDocument()    const { return 0; } ///< Cast to a more defined type. Will return null if not of the requested type.
	virtual const TiXmlElement*     ToElement()     const { return 0; } ///< Cast to a more defined type. Will return null if not of the requested type.
	virtual const TiXmlComment*     ToComment()     const { return 0; } ///< Cast to a more defined type. Will return null if not of the requested type.
	virtual const TiXmlUnknown*     ToUnknown()     const { return 0; } ///< Cast to a more defined type. Will return null if not of the requested type.
	virtual const TiXmlText*        ToText()        const { return 0; } ///< Cast to a more defined type. Will return null if not of the requested type.
	virtual const TiXmlDeclaration* ToDeclaration() const { return 0; } ///< Cast to a more defined type. Will return null if not of the requested type.

	virtual TiXmlDocument*          ToDocument()    { return 0; } ///< Cast to a more defined type. Will return null if not of the requested type.
	virtual TiXmlElement*           ToElement()	    { return 0; } ///< Cast to a more defined type. Will return null if not of the requested type.
	virtual TiXmlComment*           ToComment()     { return 0; } ///< Cast to a more defined type. Will return null if not of the requested type.
	virtual TiXmlUnknown*           ToUnknown()	    { return 0; } ///< Cast to a more defined type. Will return null if not of the requested type.
	virtual TiXmlText*	            ToText()        { return 0; } ///< Cast to a more defined type. Will return null if not of the requested type.
	virtual TiXmlDeclaration*       ToDeclaration() { return 0; } ///< Cast to a more defined type. Will return null if not of the requested type.

	/** Create an exact duplicate of this node and return it. The memory must be deleted
		by the caller. 
	*/
	virtual TiXmlNode* Clone() const = 0;

	/** Accept a hierchical visit the nodes in the TinyXML DOM. Every node in the 
		XML tree will be conditionally visited and the host will be called back
		via the TiXmlVisitor interface.

		This is essentially a SAX interface for TinyXML. (Note however it doesn't re-parse
		the XML for the callbacks, so the performance of TinyXML is unchanged by using this
		interface versus any other.)

		The interface has been based on ideas from:

		- http://www.saxproject.org/
		- http://c2.com/cgi/wiki?HierarchicalVisitorPattern 

		Which are both good references for "visiting".

		An example of using Accept():
		@verbatim
		TiXmlPrinter printer;
		tinyxmlDoc.Accept( &printer );
		const char* xmlcstr = printer.CStr();
		@endverbatim
	*/
	virtual bool Accept( TiXmlVisitor* visitor ) const = 0;

protected:
	TiXmlNode( NodeType _type );

	// Copy to the allocated object. Shared functionality between Clone, Copy constructor,
	// and the assignment operator.
	void CopyTo( TiXmlNode* target ) const;

	#ifdef TIXML_USE_STL
	    // The real work of the input operator.
	virtual void StreamIn( std::istream* in, TIXML_STRING* tag ) = 0;
	#endif

	// Figure out what is at *p, and parse it. Returns null if it is not an xml node.
	TiXmlNode* Identify( const char* start, TiXmlEncoding encoding );

	TiXmlNode*		parent;
	NodeType		type;

	TiXmlNode*		firstChild;
	TiXmlNode*		lastChild;

	TIXML_STRING	value;

	TiXmlNode*		prev;
	TiXmlNode*		next;

private:
	TiXmlNode( const TiXmlNode& );				// not implemented.
	void operator=( const TiXmlNode& base );	// not allowed.
};


/** An attribute is a name-value pair. Elements have an arbitrary
	number of attributes, each with a unique name.

	@note The attributes are not TiXmlNodes, since they are not
		  part of the tinyXML document object model. There are other
		  suggested ways to look at this problem.
*/
class EXPORTTINYXML TiXmlAttribute : public TiXmlBase
{
	friend class EXPORTTINYXML TiXmlAttributeSet;

public:
	/// Construct an empty attribute.
	TiXmlAttribute() : TiXmlBase()
	{
		document = 0;
		prev = next = 0;
	}

	#ifdef TIXML_USE_STL
	/// std::string constructor.
	TiXmlAttribute( const std::string& _name, const std::string& _value )
	{
		name = _name;
		value = _value;
		document = 0;
		prev = next = 0;
	}
	#endif

	/// Construct an attribute with a name and value.
	TiXmlAttribute( const char * _name, const char * _value )
	{
		name = _name;
		value = _value;
		document = 0;
		prev = next = 0;
	}

	const char*		Name()  const		{ return name.c_str(); }		///< Return the name of this attribute.
	const char*		Value() const		{ return value.c_str(); }		///< Return the value of this attribute.
	#ifdef TIXML_USE_STL
	const std::string& ValueStr() const	{ return value; }				///< Return the value of this attribute.
	#endif
	int				IntValue() const;									///< Return the value of this attribute, converted to an integer.
	double			DoubleValue() const;								///< Return the value of this attribute, converted to a double.

	// Get the tinyxml string representation
	const TIXML_STRING& NameTStr() const { return name; }

	/** QueryIntValue examines the value string. It is an alternative to the
		IntValue() method with richer error checking.
		If the value is an integer, it is stored in 'value' and 
		the call returns TIXML_SUCCESS. If it is not
		an integer, it returns TIXML_WRONG_TYPE.

		A specialized but useful call. Note that for success it returns 0,
		which is the opposite of almost all other TinyXml calls.
	*/
	int QueryIntValue( int* _value ) const;
	/// QueryDoubleValue examines the value string. See QueryIntValue().
	int QueryDoubleValue( double* _value ) const;

	void SetName( const char* _name )	{ name = _name; }				///< Set the name of this attribute.
	void SetValue( const char* _value )	{ value = _value; }				///< Set the value.

	void SetIntValue( int _value );										///< Set the value from an integer.
	void SetDoubleValue( double _value );								///< Set the value from a double.

    #ifdef TIXML_USE_STL
	/// STL std::string form.
	void SetName( const std::string& _name )	{ name = _name; }	
	/// STL std::string form.	
	void SetValue( const std::string& _value )	{ value = _value; }
	#endif

	/// Get the next sibling attribute in the DOM. Returns null at end.
	const TiXmlAttribute* Next() const;
	TiXmlAttribute* Next() {
		return const_cast< TiXmlAttribute* >( (const_cast< const TiXmlAttribute* >(this))->Next() ); 
	}

	/// Get the previous sibling attribute in the DOM. Returns null at beginning.
	const TiXmlAttribute* Previous() const;
	TiXmlAttribute* Previous() {
		return const_cast< TiXmlAttribute* >( (const_cast< const TiXmlAttribute* >(this))->Previous() ); 
	}

	bool operator==( const TiXmlAttribute& rhs ) const { return rhs.name == name; }
	bool operator<( const TiXmlAttribute& rhs )	 const { return name < rhs.name; }
	bool operator>( const TiXmlAttribute& rhs )  const { return name > rhs.name; }

	/*	Attribute parsing starts: first letter of the name
						 returns: the next char after the value end quote
	*/
	virtual const char* Parse( const char* p, TiXmlParsingData* data, TiXmlEncoding encoding );

	// Prints this Attribute to a FILE stream.
	virtual void Print( FILE* cfile, int depth ) const {
		Print( cfile, depth, 0 );
	}
	void Print( FILE* cfile, int depth, TIXML_STRING* str ) const;

	// [internal use]
	// Set the document pointer so the attribute can report errors.
	void SetDocument( TiXmlDocument* doc )	{ document = doc; }

private:
	TiXmlAttribute( const TiXmlAttribute& );				// not implemented.
	void operator=( const TiXmlAttribute& base );	// not allowed.

	TiXmlDocument*	document;	// A pointer back to a document, for error reporting.
	TIXML_STRING name;
	TIXML_STRING value;
	TiXmlAttribute*	prev;
	TiXmlAttribute*	next;
};


/*	A class used to manage a group of attributes.
	It is only used internally, both by the ELEMENT and the DECLARATION.
	
	The set can be changed transparent to the Element and Declaration
	classes that use it, but NOT transparent to the Attribute
	which has to implement a next() and previous() method. Which makes
	it a bit problematic and prevents the use of STL.

	This version is implemented with circular lists because:
		- I like circular lists
		- it demonstrates some independence from the (typical) doubly linked list.
*/
class EXPORTTINYXML TiXmlAttributeSet
{
public:
	TiXmlAttributeSet();
	~TiXmlAttributeSet();

	void Add( TiXmlAttribute* attribute );
	void Remove( TiXmlAttribute* attribute );

	const TiXmlAttribute* First()	const	{ return ( sentinel.next == &sentinel ) ? 0 : sentinel.next; }
	TiXmlAttribute* First()					{ return ( sentinel.next == &sentinel ) ? 0 : sentinel.next; }
	const TiXmlAttribute* Last() const		{ return ( sentinel.prev == &sentinel ) ? 0 : sentinel.prev; }
	TiXmlAttribute* Last()					{ return ( sentinel.prev == &sentinel ) ? 0 : sentinel.prev; }

	TiXmlAttribute*	Find( const char* _name ) const;
	TiXmlAttribute* FindOrCreate( const char* _name );

#	ifdef TIXML_USE_STL
	TiXmlAttribute*	Find( const std::string& _name ) const;
	TiXmlAttribute* FindOrCreate( const std::string& _name );
#	endif


private:
	//*ME:	Because of hidden/disabled copy-construktor in TiXmlAttribute (sentinel-element),
	//*ME:	this class must be also use a hidden/disabled copy-constructor !!!
	TiXmlAttributeSet( const TiXmlAttributeSet& );	// not allowed
	void operator=( const TiXmlAttributeSet& );	// not allowed (as TiXmlAttribute)

	TiXmlAttribute sentinel;
};


/** The element is a container class. It has a value, the element name,
	and can contain other elements, text, comments, and unknowns.
	Elements also contain an arbitrary number of attributes.
*/
class EXPORTTINYXML TiXmlElement : public TiXmlNode
{
public:
	/// Construct an element.
	TiXmlElement (const char * in_value);

	#ifdef TIXML_USE_STL
	/// std::string constructor.
	TiXmlElement( const std::string& _value );
	#endif

	TiXmlElement( const TiXmlElement& );

	void operator=( const TiXmlElement& base );

	virtual ~TiXmlElement();

	/** Given an attribute name, Attribute() returns the value
		for the attribute of that name, or null if none exists.
	*/
	const char* Attribute( const char* name ) const;

	/** Given an attribute name, Attribute() returns the value
		for the attribute of that name, or null if none exists.
		If the attribute exists and can be converted to an integer,
		the integer value will be put in the return 'i', if 'i'
		is non-null.
	*/
	const char* Attribute( const char* name, int* i ) const;

	/** Given an attribute name, Attribute() returns the value
		for the attribute of that name, or null if none exists.
		If the attribute exists and can be converted to an double,
		the double value will be put in the return 'd', if 'd'
		is non-null.
	*/
	const char* Attribute( const char* name, double* d ) const;

	/** QueryIntAttribute examines the attribute - it is an alternative to the
		Attribute() method with richer error checking.
		If the attribute is an integer, it is stored in 'value' and 
		the call returns TIXML_SUCCESS. If it is not
		an integer, it returns TIXML_WRONG_TYPE. If the attribute
		does not exist, then TIXML_NO_ATTRIBUTE is returned.
	*/	
	int QueryIntAttribute( const char* name, int* _value ) const;
	/// QueryDoubleAttribute examines the attribute - see QueryIntAttribute().
	int QueryDoubleAttribute( const char* name, double* _value ) const;
	/// QueryFloatAttribute examines the attribute - see QueryIntAttribute().
	int QueryFloatAttribute( const char* name, float* _value ) const {
		double d;
		int result = QueryDoubleAttribute( name, &d );
		if ( result == TIXML_SUCCESS ) {
			*_value = (float)d;
		}
		return result;
	}

    #ifdef TIXML_USE_STL
	/// QueryStringAttribute examines the attribute - see QueryIntAttribute().
	int QueryStringAttribute( const char* name, std::string* _value ) const {
		const char* cstr = Attribute( name );
		if ( cstr ) {
			*_value = std::string( cstr );
			return TIXML_SUCCESS;
		}
		return TIXML_NO_ATTRIBUTE;
	}

	/** Template form of the attribute query which will try to read the
		attribute into the specified type. Very easy, very powerful, but
		be careful to make sure to call this with the correct type.
		
		NOTE: This method doesn't work correctly for 'string' types that contain spaces.

		@return TIXML_SUCCESS, TIXML_WRONG_TYPE, or TIXML_NO_ATTRIBUTE
	*/
	template< typename T > int QueryValueAttribute( const std::string& name, T* outValue ) const
	{
		const TiXmlAttribute* node = attributeSet.Find( name );
		if ( !node )
			return TIXML_NO_ATTRIBUTE;

		std::stringstream sstream( node->ValueStr() );
		sstream >> *outValue;
		if ( !sstream.fail() )
			return TIXML_SUCCESS;
		return TIXML_WRONG_TYPE;
	}

	int QueryValueAttribute( const std::string& name, std::string* outValue ) const
	{
		const TiXmlAttribute* node = attributeSet.Find( name );
		if ( !node )
			return TIXML_NO_ATTRIBUTE;
		*outValue = node->ValueStr();
		return TIXML_SUCCESS;
	}
	#endif

	/** Sets an attribute of name to a given value. The attribute
		will be created if it does not exist, or changed if it does.
	*/
	void SetAttribute( const char* name, const char * _value );

    #ifdef TIXML_USE_STL
	const std::string* Attribute( const std::string& name ) const;
	const std::string* Attribute( const std::string& name, int* i ) const;
	const std::string* Attribute( const std::string& name, double* d ) const;
	int QueryIntAttribute( const std::string& name, int* _value ) const;
	int QueryDoubleAttribute( const std::string& name, double* _value ) const;

	/// STL std::string form.
	void SetAttribute( const std::string& name, const std::string& _value );
	///< STL std::string form.
	void SetAttribute( const std::string& name, int _value );
	///< STL std::string form.
	void SetDoubleAttribute( const std::string& name, double value );
	#endif

	/** Sets an attribute of name to a given value. The attribute
		will be created if it does not exist, or changed if it does.
	*/
	void SetAttribute( const char * name, int value );

	/** Sets an attribute of name to a given value. The attribute
		will be created if it does not exist, or changed if it does.
	*/
	void SetDoubleAttribute( const char * name, double value );

	/** Deletes an attribute with the given name.
	*/
	void RemoveAttribute( const char * name );
    #ifdef TIXML_USE_STL
	void RemoveAttribute( const std::string& name )	{	RemoveAttribute (name.c_str ());	}	///< STL std::string form.
	#endif

	const TiXmlAttribute* FirstAttribute() const	{ return attributeSet.First(); }		///< Access the first attribute in this element.
	TiXmlAttribute* FirstAttribute() 				{ return attributeSet.First(); }
	const TiXmlAttribute* LastAttribute()	const 	{ return attributeSet.Last(); }		///< Access the last attribute in this element.
	TiXmlAttribute* LastAttribute()					{ return attributeSet.Last(); }

	/** Convenience function for easy access to the text inside an element. Although easy
		and concise, GetText() is limited compared to getting the TiXmlText child
		and accessing it directly.
	
		If the first child of 'this' is a TiXmlText, the GetText()
		returns the character string of the Text node, else null is returned.

		This is a convenient method for getting the text of simple contained text:
		@verbatim
		<foo>This is text</foo>
		const char* str = fooElement->GetText();
		@endverbatim

		'str' will be a pointer to "This is text". 
		
		Note that this function can be misleading. If the element foo was created from
		this XML:
		@verbatim
		<foo><b>This is text</b></foo> 
		@endverbatim

		then the value of str would be null. The first child node isn't a text node, it is
		another element. From this XML:
		@verbatim
		<foo>This is <b>text</b></foo> 
		@endverbatim
		GetText() will return "This is ".

		WARNING: GetText() accesses a child node - don't become confused with the 
				 similarly named TiXmlHandle::Text() and TiXmlNode::ToText() which are 
				 safe type casts on the referenced node.
	*/
	const char* GetText() const;

	/// Creates a new Element and returns it - the returned element is a copy.
	virtual TiXmlNode* Clone() const;
	// Print the Element to a FILE stream.
	virtual void Print( FILE* cfile, int depth ) const;

	/*	Attribtue parsing starts: next char past '<'
						 returns: next char past '>'
	*/
	virtual const char* Parse( const char* p, TiXmlParsingData* data, TiXmlEncoding encoding );

	virtual const TiXmlElement*     ToElement()     const { return this; } ///< Cast to a more defined type. Will return null not of the requested type.
	virtual TiXmlElement*           ToElement()	          { return this; } ///< Cast to a more defined type. Will return null not of the requested type.

	/** Walk the XML tree visiting this node and all of its children. 
	*/
	virtual bool Accept( TiXmlVisitor* visitor ) const;

protected:

	void CopyTo( TiXmlElement* target ) const;
	void ClearThis();	// like clear, but initializes 'this' object as well

	// Used to be public [internal use]
	#ifdef TIXML_USE_STL
	virtual void StreamIn( std::istream * in, TIXML_STRING * tag );
	#endif
	/*	[internal use]
		Reads the "value" of the element -- another element, or text.
		This should terminate with the current end tag.
	*/
	const char* ReadValue( const char* in, TiXmlParsingData* prevData, TiXmlEncoding encoding );

private:
	TiXmlAttributeSet attributeSet;
};


/**	An XML comment.
*/
class EXPORTTINYXML TiXmlComment : public TiXmlNode
{
public:
	/// Constructs an empty comment.
	TiXmlComment() : TiXmlNode( TiXmlNode::TINYXML_COMMENT ) {}
	/// Construct a comment from text.
	TiXmlComment( const char* _value ) : TiXmlNode( TiXmlNode::TINYXML_COMMENT ) {
		SetValue( _value );
	}
	TiXmlComment( const TiXmlComment& );
	void operator=( const TiXmlComment& base );

	virtual ~TiXmlComment()	{}

	/// Returns a copy of this Comment.
	virtual TiXmlNode* Clone() const;
	// Write this Comment to a FILE stream.
	virtual void Print( FILE* cfile, int depth ) const;

	/*	Attribtue parsing starts: at the ! of the !--
						 returns: next char past '>'
	*/
	virtual const char* Parse( const char* p, TiXmlParsingData* data, TiXmlEncoding encoding );

	virtual const TiXmlComment*  ToComment() const { return this; } ///< Cast to a more defined type. Will return null not of the requested type.
	virtual TiXmlComment*  ToComment() { return this; } ///< Cast to a more defined type. Will return null not of the requested type.

	/** Walk the XML tree visiting this node and all of its children. 
	*/
	virtual bool Accept( TiXmlVisitor* visitor ) const;

protected:
	void CopyTo( TiXmlComment* target ) const;

	// used to be public
	#ifdef TIXML_USE_STL
	virtual void StreamIn( std::istream * in, TIXML_STRING * tag );
	#endif
//	virtual void StreamOut( TIXML_OSTREAM * out ) const;

private:

};


/** XML text. A text node can have 2 ways to output the next. "normal" output 
	and CDATA. It will default to the mode it was parsed from the XML file and
	you generally want to leave it alone, but you can change the output mode with 
	SetCDATA() and query it with CDATA().
*/
class EXPORTTINYXML TiXmlText : public TiXmlNode
{
	friend class EXPORTTINYXML TiXmlElement;
public:
	/** Constructor for text element. By default, it is treated as 
		normal, encoded text. If you want it be output as a CDATA text
		element, set the parameter _cdata to 'true'
	*/
	TiXmlText (const char * initValue ) : TiXmlNode (TiXmlNode::TINYXML_TEXT)
	{
		SetValue( initValue );
		cdata = false;
	}
	virtual ~TiXmlText() {}

	#ifdef TIXML_USE_STL
	/// Constructor.
	TiXmlText( const std::string& initValue ) : TiXmlNode (TiXmlNode::TINYXML_TEXT)
	{
		SetValue( initValue );
		cdata = false;
	}
	#endif

	TiXmlText( const TiXmlText& copy ) : TiXmlNode( TiXmlNode::TINYXML_TEXT )	{ copy.CopyTo( this ); }
	void operator=( const TiXmlText& base )							 	{ base.CopyTo( this ); }

	// Write this text object to a FILE stream.
	virtual void Print( FILE* cfile, int depth ) const;

	/// Queries whether this represents text using a CDATA section.
	bool CDATA() const				{ return cdata; }
	/// Turns on or off a CDATA representation of text.
	void SetCDATA( bool _cdata )	{ cdata = _cdata; }

	virtual const char* Parse( const char* p, TiXmlParsingData* data, TiXmlEncoding encoding );

	virtual const TiXmlText* ToText() const { return this; } ///< Cast to a more defined type. Will return null not of the requested type.
	virtual TiXmlText*       ToText()       { return this; } ///< Cast to a more defined type. Will return null not of the requested type.

	/** Walk the XML tree visiting this node and all of its children. 
	*/
	virtual bool Accept( TiXmlVisitor* content ) const;

protected :
	///  [internal use] Creates a new Element and returns it.
	virtual TiXmlNode* Clone() const;
	void CopyTo( TiXmlText* target ) const;

	bool Blank() const;	// returns true if all white space and new lines
	// [internal use]
	#ifdef TIXML_USE_STL
	virtual void StreamIn( std::istream * in, TIXML_STRING * tag );
	#endif

private:
	bool cdata;			// true if this should be input and output as a CDATA style text element
};


/** In correct XML the declaration is the first entry in the file.
	@verbatim
		<?xml version="1.0" standalone="yes"?>
	@endverbatim

	TinyXml will happily read or write files without a declaration,
	however. There are 3 possible attributes to the declaration:
	version, encoding, and standalone.

	Note: In this version of the code, the attributes are
	handled as special cases, not generic attributes, simply
	because there can only be at most 3 and they are always the same.
*/
class EXPORTTINYXML TiXmlDeclaration : public TiXmlNode
{
public:
	/// Construct an empty declaration.
	TiXmlDeclaration()   : TiXmlNode( TiXmlNode::TINYXML_DECLARATION ) {}

#ifdef TIXML_USE_STL
	/// Constructor.
	TiXmlDeclaration(	const std::string& _version,
						const std::string& _encoding,
						const std::string& _standalone );
#endif

	/// Construct.
	TiXmlDeclaration(	const char* _version,
						const char* _encoding,
						const char* _standalone );

	TiXmlDeclaration( const TiXmlDeclaration& copy );
	void operator=( const TiXmlDeclaration& copy );

	virtual ~TiXmlDeclaration()	{}

	/// Version. Will return an empty string if none was found.
	const char *Version() const			{ return version.c_str (); }
	/// Encoding. Will return an empty string if none was found.
	const char *Encoding() const		{ return encoding.c_str (); }
	/// Is this a standalone document?
	const char *Standalone() const		{ return standalone.c_str (); }

	/// Creates a copy of this Declaration and returns it.
	virtual TiXmlNode* Clone() const;
	// Print this declaration to a FILE stream.
	virtual void Print( FILE* cfile, int depth, TIXML_STRING* str ) const;
	virtual void Print( FILE* cfile, int depth ) const {
		Print( cfile, depth, 0 );
	}

	virtual const char* Parse( const char* p, TiXmlParsingData* data, TiXmlEncoding encoding );

	virtual const TiXmlDeclaration* ToDeclaration() const { return this; } ///< Cast to a more defined type. Will return null not of the requested type.
	virtual TiXmlDeclaration*       ToDeclaration()       { return this; } ///< Cast to a more defined type. Will return null not of the requested type.

	/** Walk the XML tree visiting this node and all of its children. 
	*/
	virtual bool Accept( TiXmlVisitor* visitor ) const;

protected:
	void CopyTo( TiXmlDeclaration* target ) const;
	// used to be public
	#ifdef TIXML_USE_STL
	virtual void StreamIn( std::istream * in, TIXML_STRING * tag );
	#endif

private:

	TIXML_STRING version;
	TIXML_STRING encoding;
	TIXML_STRING standalone;
};


/** Any tag that tinyXml doesn't recognize is saved as an
	unknown. It is a tag of text, but should not be modified.
	It will be written back to the XML, unchanged, when the file
	is saved.

	DTD tags get thrown into TiXmlUnknowns.
*/
class EXPORTTINYXML TiXmlUnknown : public TiXmlNode
{
public:
	TiXmlUnknown() : TiXmlNode( TiXmlNode::TINYXML_UNKNOWN )	{}
	virtual ~TiXmlUnknown() {}

	TiXmlUnknown( const TiXmlUnknown& copy ) : TiXmlNode( TiXmlNode::TINYXML_UNKNOWN )		{ copy.CopyTo( this ); }
	void operator=( const TiXmlUnknown& copy )										{ copy.CopyTo( this ); }

	/// Creates a copy of this Unknown and returns it.
	virtual TiXmlNode* Clone() const;
	// Print this Unknown to a FILE stream.
	virtual void Print( FILE* cfile, int depth ) const;

	virtual const char* Parse( const char* p, TiXmlParsingData* data, TiXmlEncoding encoding );

	virtual const TiXmlUnknown*     ToUnknown()     const { return this; } ///< Cast to a more defined type. Will return null not of the requested type.
	virtual TiXmlUnknown*           ToUnknown()	    { return this; } ///< Cast to a more defined type. Will return null not of the requested type.

	/** Walk the XML tree visiting this node and all of its children. 
	*/
	virtual bool Accept( TiXmlVisitor* content ) const;

protected:
	void CopyTo( TiXmlUnknown* target ) const;

	#ifdef TIXML_USE_STL
	virtual void StreamIn( std::istream * in, TIXML_STRING * tag );
	#endif

private:

};


/** Always the top level node. A document binds together all the
	XML pieces. It can be saved, loaded, and printed to the screen.
	The 'value' of a document node is the xml file name.
*/
class EXPORTTINYXML TiXmlDocument : public TiXmlNode
{
public:
	/// Create an empty document, that has no name.
	TiXmlDocument();
	/// Create a document with a name. The name of the document is also the filename of the xml.
	TiXmlDocument( const char * documentName );

	#ifdef TIXML_USE_STL
	/// Constructor.
	TiXmlDocument( const std::string& documentName );
	#endif

	TiXmlDocument( const TiXmlDocument& copy );
	void operator=( const TiXmlDocument& copy );

	virtual ~TiXmlDocument() {}

	/** Load a file using the current document value.
		Returns true if successful. Will delete any existing
		document data before loading.
	*/
	bool LoadFile( TiXmlEncoding encoding = TIXML_DEFAULT_ENCODING );
	/// Save a file using the current document value. Returns true if successful.
	bool SaveFile() const;
	/// Load a file using the given filename. Returns true if successful.
	bool LoadFile( const char * filename, TiXmlEncoding encoding = TIXML_DEFAULT_ENCODING );
	/// Save a file using the given filename. Returns true if successful.
	bool SaveFile( const char * filename ) const;
	/** Load a file using the given FILE*. Returns true if successful. Note that this method
		doesn't stream - the entire object pointed at by the FILE*
		will be interpreted as an XML file. TinyXML doesn't stream in XML from the current
		file location. Streaming may be added in the future.
	*/
	bool LoadFile( FILE*, TiXmlEncoding encoding = TIXML_DEFAULT_ENCODING );
	/// Save a file using the given FILE*. Returns true if successful.
	bool SaveFile( FILE* ) const;

	#ifdef TIXML_USE_STL
	bool LoadFile( const std::string& filename, TiXmlEncoding encoding = TIXML_DEFAULT_ENCODING )			///< STL std::string version.
	{
		return LoadFile( filename.c_str(), encoding );
	}
	bool SaveFile( const std::string& filename ) const		///< STL std::string version.
	{
		return SaveFile( filename.c_str() );
	}
	#endif

	/** Parse the given null terminated block of xml data. Passing in an encoding to this
		method (either TIXML_ENCODING_LEGACY or TIXML_ENCODING_UTF8 will force TinyXml
		to use that encoding, regardless of what TinyXml might otherwise try to detect.
	*/
	virtual const char* Parse( const char* p, TiXmlParsingData* data = 0, TiXmlEncoding encoding = TIXML_DEFAULT_ENCODING );

	/** Get the root element -- the only top level element -- of the document.
		In well formed XML, there should only be one. TinyXml is tolerant of
		multiple elements at the document level.
	*/
	const TiXmlElement* RootElement() const		{ return FirstChildElement(); }
	TiXmlElement* RootElement()					{ return FirstChildElement(); }

	/** If an error occurs, Error will be set to true. Also,
		- The ErrorId() will contain the integer identifier of the error (not generally useful)
		- The ErrorDesc() method will return the name of the error. (very useful)
		- The ErrorRow() and ErrorCol() will return the location of the error (if known)
	*/	
	bool Error() const						{ return error; }

	/// Contains a textual (english) description of the error if one occurs.
	const char * ErrorDesc() const	{ return errorDesc.c_str (); }

	/** Generally, you probably want the error string ( ErrorDesc() ). But if you
		prefer the ErrorId, this function will fetch it.
	*/
	int ErrorId()	const				{ return errorId; }

	/** Returns the location (if known) of the error. The first column is column 1, 
		and the first row is row 1. A value of 0 means the row and column wasn't applicable
		(memory errors, for example, have no row/column) or the parser lost the error. (An
		error in the error reporting, in that case.)

		@sa SetTabSize, Row, Column
	*/
	int ErrorRow() const	{ return errorLocation.row+1; }
	int ErrorCol() const	{ return errorLocation.col+1; }	///< The column where the error occured. See ErrorRow()

	/** SetTabSize() allows the error reporting functions (ErrorRow() and ErrorCol())
		to report the correct values for row and column. It does not change the output
		or input in any way.
		
		By calling this method, with a tab size
		greater than 0, the row and column of each node and attribute is stored
		when the file is loaded. Very useful for tracking the DOM back in to
		the source file.

		The tab size is required for calculating the location of nodes. If not
		set, the default of 4 is used. The tabsize is set per document. Setting
		the tabsize to 0 disables row/column tracking.

		Note that row and column tracking is not supported when using operator>>.

		The tab size needs to be enabled before the parse or load. Correct usage:
		@verbatim
		TiXmlDocument doc;
		doc.SetTabSize( 8 );
		doc.Load( "myfile.xml" );
		@endverbatim

		@sa Row, Column
	*/
	void SetTabSize( int _tabsize )		{ tabsize = _tabsize; }

	int TabSize() const	{ return tabsize; }

	/** If you have handled the error, it can be reset with this call. The error
		state is automatically cleared if you Parse a new XML block.
	*/
	void ClearError()						{	error = false; 
												errorId = 0; 
												errorDesc = ""; 
												errorLocation.row = errorLocation.col = 0; 
												//errorLocation.last = 0; 
											}

	/** Write the document to standard out using formatted printing ("pretty print"). */
	void Print() const						{ Print( stdout, 0 ); }

	/* Write the document to a string using formatted printing ("pretty print"). This
		will allocate a character array (new char[]) and return it as a pointer. The
		calling code pust call delete[] on the return char* to avoid a memory leak.
	*/
	//char* PrintToMemory() const; 

	/// Print this Document to a FILE stream.
	virtual void Print( FILE* cfile, int depth = 0 ) const;
	// [internal use]
	void SetError( int err, const char* errorLocation, TiXmlParsingData* prevData, TiXmlEncoding encoding );

	virtual const TiXmlDocument*    ToDocument()    const { return this; } ///< Cast to a more defined type. Will return null not of the requested type.
	virtual TiXmlDocument*          ToDocument()          { return this; } ///< Cast to a more defined type. Will return null not of the requested type.

	/** Walk the XML tree visiting this node and all of its children. 
	*/
	virtual bool Accept( TiXmlVisitor* content ) const;

protected :
	// [internal use]
	virtual TiXmlNode* Clone() const;
	#ifdef TIXML_USE_STL
	virtual void StreamIn( std::istream * in, TIXML_STRING * tag );
	#endif

private:
	void CopyTo( TiXmlDocument* target ) const;

	bool error;
	int  errorId;
	TIXML_STRING errorDesc;
	int tabsize;
	TiXmlCursor errorLocation;
	bool useMicrosoftBOM;		// the UTF-8 BOM were found when read. Note this, and try to write.
};


/**
	A TiXmlHandle is a class that wraps a node pointer with null checks; this is
	an incredibly useful thing. Note that TiXmlHandle is not part of the TinyXml
	DOM structure. It is a separate utility class.

	Take an example:
	@verbatim
	<Document>
		<Element attributeA = "valueA">
			<Child attributeB = "value1" />
			<Child attributeB = "value2" />
		</Element>
	<Document>
	@endverbatim

	Assuming you want the value of "attributeB" in the 2nd "Child" element, it's very 
	easy to write a *lot* of code that looks like:

	@verbatim
	TiXmlElement* root = document.FirstChildElement( "Document" );
	if ( root )
	{
		TiXmlElement* element = root->FirstChildElement( "Element" );
		if ( element )
		{
			TiXmlElement* child = element->FirstChildElement( "Child" );
			if ( child )
			{
				TiXmlElement* child2 = child->NextSiblingElement( "Child" );
				if ( child2 )
				{
					// Finally do something useful.
	@endverbatim

	And that doesn't even cover "else" cases. TiXmlHandle addresses the verbosity
	of such code. A TiXmlHandle checks for null	pointers so it is perfectly safe 
	and correct to use:

	@verbatim
	TiXmlHandle docHandle( &document );
	TiXmlElement* child2 = docHandle.FirstChild( "Document" ).FirstChild( "Element" ).Child( "Child", 1 ).ToElement();
	if ( child2 )
	{
		// do something useful
	@endverbatim

	Which is MUCH more concise and useful.

	It is also safe to copy handles - internally they are nothing more than node pointers.
	@verbatim
	TiXmlHandle handleCopy = handle;
	@endverbatim

	What they should not be used for is iteration:

	@verbatim
	int i=0; 
	while ( true )
	{
		TiXmlElement* child = docHandle.FirstChild( "Document" ).FirstChild( "Element" ).Child( "Child", i ).ToElement();
		if ( !child )
			break;
		// do something
		++i;
	}
	@endverbatim

	It seems reasonable, but it is in fact two embedded while loops. The Child method is 
	a linear walk to find the element, so this code would iterate much more than it needs 
	to. Instead, prefer:

	@verbatim
	TiXmlElement* child = docHandle.FirstChild( "Document" ).FirstChild( "Element" ).FirstChild( "Child" ).ToElement();

	for( child; child; child=child->NextSiblingElement() )
	{
		// do something
	}
	@endverbatim
*/
class EXPORTTINYXML TiXmlHandle
{
public:
	/// Create a handle from any node (at any depth of the tree.) This can be a null pointer.
	TiXmlHandle( TiXmlNode* _node )					{ this->node = _node; }
	/// Copy constructor
	TiXmlHandle( const TiXmlHandle& ref )			{ this->node = ref.node; }
	TiXmlHandle operator=( const TiXmlHandle& ref ) { this->node = ref.node; return *this; }

	/// Return a handle to the first child node.
	TiXmlHandle FirstChild() const;
	/// Return a handle to the first child node with the given name.
	TiXmlHandle FirstChild( const char * value ) const;
	/// Return a handle to the first child element.
	TiXmlHandle FirstChildElement() const;
	/// Return a handle to the first child element with the given name.
	TiXmlHandle FirstChildElement( const char * value ) const;

	/** Return a handle to the "index" child with the given name. 
		The first child is 0, the second 1, etc.
	*/
	TiXmlHandle Child( const char* value, int index ) const;
	/** Return a handle to the "index" child. 
		The first child is 0, the second 1, etc.
	*/
	TiXmlHandle Child( int index ) const;
	/** Return a handle to the "index" child element with the given name. 
		The first child element is 0, the second 1, etc. Note that only TiXmlElements
		are indexed: other types are not counted.
	*/
	TiXmlHandle ChildElement( const char* value, int index ) const;
	/** Return a handle to the "index" child element. 
		The first child element is 0, the second 1, etc. Note that only TiXmlElements
		are indexed: other types are not counted.
	*/
	TiXmlHandle ChildElement( int index ) const;

	#ifdef TIXML_USE_STL
	TiXmlHandle FirstChild( const std::string& _value ) const				{ return FirstChild( _value.c_str() ); }
	TiXmlHandle FirstChildElement( const std::string& _value ) const		{ return FirstChildElement( _value.c_str() ); }

	TiXmlHandle Child( const std::string& _value, int index ) const			{ return Child( _value.c_str(), index ); }
	TiXmlHandle ChildElement( const std::string& _value, int index ) const	{ return ChildElement( _value.c_str(), index ); }
	#endif

	/** Return the handle as a TiXmlNode. This may return null.
	*/
	TiXmlNode* ToNode() const			{ return node; } 
	/** Return the handle as a TiXmlElement. This may return null.
	*/
	TiXmlElement* ToElement() const		{ return ( ( node && node->ToElement() ) ? node->ToElement() : 0 ); }
	/**	Return the handle as a TiXmlText. This may return null.
	*/
	TiXmlText* ToText() const			{ return ( ( node && node->ToText() ) ? node->ToText() : 0 ); }
	/** Return the handle as a TiXmlUnknown. This may return null.
	*/
	TiXmlUnknown* ToUnknown() const		{ return ( ( node && node->ToUnknown() ) ? node->ToUnknown() : 0 ); }

	/** @deprecated use ToNode. 
		Return the handle as a TiXmlNode. This may return null.
	*/
	TiXmlNode* Node() const			{ return ToNode(); } 
	/** @deprecated use ToElement. 
		Return the handle as a TiXmlElement. This may return null.
	*/
	TiXmlElement* Element() const	{ return ToElement(); }
	/**	@deprecated use ToText()
		Return the handle as a TiXmlText. This may return null.
	*/
	TiXmlText* Text() const			{ return ToText(); }
	/** @deprecated use ToUnknown()
		Return the handle as a TiXmlUnknown. This may return null.
	*/
	TiXmlUnknown* Unknown() const	{ return ToUnknown(); }

private:
	TiXmlNode* node;
};


/** Print to memory functionality. The TiXmlPrinter is useful when you need to:

	-# Print to memory (especially in non-STL mode)
	-# Control formatting (line endings, etc.)

	When constructed, the TiXmlPrinter is in its default "pretty printing" mode.
	Before calling Accept() you can call methods to control the printing
	of the XML document. After TiXmlNode::Accept() is called, the printed document can
	be accessed via the CStr(), Str(), and Size() methods.

	TiXmlPrinter uses the Visitor API.
	@verbatim
	TiXmlPrinter printer;
	printer.SetIndent( "\t" );

	doc.Accept( &printer );
	fprintf( stdout, "%s", printer.CStr() );
	@endverbatim
*/
class EXPORTTINYXML TiXmlPrinter : public TiXmlVisitor
{
public:
	TiXmlPrinter() : depth( 0 ), simpleTextPrint( false ),
					 buffer(), indent( "    " ), lineBreak( "\n" ) {}

	virtual bool VisitEnter( const TiXmlDocument& doc );
	virtual bool VisitExit( const TiXmlDocument& doc );

	virtual bool VisitEnter( const TiXmlElement& element, const TiXmlAttribute* firstAttribute );
	virtual bool VisitExit( const TiXmlElement& element );

	virtual bool Visit( const TiXmlDeclaration& declaration );
	virtual bool Visit( const TiXmlText& text );
	virtual bool Visit( const TiXmlComment& comment );
	virtual bool Visit( const TiXmlUnknown& unknown );

	/** Set the indent characters for printing. By default 4 spaces
		but tab (\t) is also useful, or null/empty string for no indentation.
	*/
	void SetIndent( const char* _indent )			{ indent = _indent ? _indent : "" ; }
	/// Query the indention string.
	const char* Indent()							{ return indent.c_str(); }
	/** Set the line breaking string. By default set to newline (\n). 
		Some operating systems prefer other characters, or can be
		set to the null/empty string for no indenation.
	*/
	void SetLineBreak( const char* _lineBreak )		{ lineBreak = _lineBreak ? _lineBreak : ""; }
	/// Query the current line breaking string.
	const char* LineBreak()							{ return lineBreak.c_str(); }

	/** Switch over to "stream printing" which is the most dense formatting without 
		linebreaks. Common when the XML is needed for network transmission.
	*/
	void SetStreamPrinting()						{ indent = "";
													  lineBreak = "";
													}	
	/// Return the result.
	const char* CStr()								{ return buffer.c_str(); }
	/// Return the length of the result string.
	size_t Size()									{ return buffer.size(); }

	#ifdef TIXML_USE_STL
	/// Return the result.
	const std::string& Str()						{ return buffer; }
	#endif

private:
	void DoIndent()	{
		for( int i=0; i<depth; ++i )
			buffer += indent;
	}
	void DoLineBreak() {
		buffer += lineBreak;
	}

	int depth;
	bool simpleTextPrint;
	TIXML_STRING buffer;
	TIXML_STRING indent;
	TIXML_STRING lineBreak;
};


#ifdef _MSC_VER
#pragma warning( pop )
#endif

#endif
<|MERGE_RESOLUTION|>--- conflicted
+++ resolved
@@ -37,10 +37,7 @@
 #pragma warning( disable : 4786 )
 #endif
 
-<<<<<<< HEAD
-=======
 /* Windows import/export */
->>>>>>> 6b43252f
 #if defined (WIN32)
 #ifdef __BUILD_CONVERTER_TINYXML__
 #define EXPORTTINYXML __declspec(dllexport)
